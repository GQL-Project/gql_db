--- conflicted
+++ resolved
@@ -26,11 +26,8 @@
 positioned-io = "0.3.0"
 itertools = "0.10.5"
 serial_test = "0.9.0"
-<<<<<<< HEAD
 sqlparser = "0.23.0"
-=======
 glob = "0.3.0"
->>>>>>> a1147ee9
 
 [build-dependencies]
 tonic-build = "0.8.0"