[package]
name = "gql_db"
version = "0.1.0"
description = "A SQL database server, with integrated Version Control"
edition = "2021"
default-run = "gql"

[[bin]]
name = "gql"
path = "src/main.rs"

# See more keys and their definitions at https://doc.rust-lang.org/cargo/reference/manifest.html

# Currently going with the latest versions of each dependency, hope nothing breaks
[dependencies]
tonic = "0.8.0"
prost = "0.11.0"
prost-types = "0.11.0"
tokio = { version = "1.21.0", features = ["full"] }
rand = "0.8.5"
clap = { version = "3.2.22", features = ["derive"] }
positioned-io = "0.3.0"
itertools = "0.10.5"
serial_test = "0.9.0"
sqlparser = "0.23.0"
glob = "0.3.0"
file_diff = "1.0.0"
<<<<<<< HEAD
tabled = "0.9.0"
=======
parking_lot = "0.5.5"
>>>>>>> 2f025890

[build-dependencies]
tonic-build = "0.8.0"<|MERGE_RESOLUTION|>--- conflicted
+++ resolved
@@ -25,11 +25,8 @@
 sqlparser = "0.23.0"
 glob = "0.3.0"
 file_diff = "1.0.0"
-<<<<<<< HEAD
 tabled = "0.9.0"
-=======
 parking_lot = "0.5.5"
->>>>>>> 2f025890
 
 [build-dependencies]
 tonic-build = "0.8.0"