--- conflicted
+++ resolved
@@ -1,7 +1,6 @@
 use crate::util::row::{Row, RowInfo};
 
 use super::{
-<<<<<<< HEAD
     header::*,
     pageio::*,
     rowio::*,
@@ -10,13 +9,6 @@
 };
 
 #[derive(Clone)]
-=======
-    header::{read_header, schema_size, Schema},
-    pageio::{check_bounds, load_page, read_page, write_page, Page, PAGE_SIZE},
-    rowio::{insert_row, read_row, write_row},
-};
-
->>>>>>> ada8c170
 pub struct Table {
     pub schema: Schema,
     pub page: Box<Page>,
@@ -90,6 +82,26 @@
     }
 }
 
+
+/// Creates a new table within the given database named <table_name>.db 
+/// with the given schema.
+pub fn create_table(table_name: String, schema: Schema, database: Database) -> Result<Table, String> {
+    // Create a table file
+    let table_path = database.path.clone() + "/" + &table_name + ".db";
+    create_file(&table_path).map_err(|e| e.to_string())?;
+
+    // Write the header
+    let header = Header {
+        num_pages: 1,
+        schema: schema.clone(),
+    };
+    write_header(&table_path, &header)?;
+
+    // Return the table
+    Ok(Table::new(table_path.to_string())?)
+}
+
+
 /// This function is helpful when doing Updates
 /// It allows us to rewrite a specific row from the table.
 pub fn rewrite_rows(table: &Table, mut rows: Vec<RowInfo>) -> Result<(), String> {
@@ -133,25 +145,6 @@
     // Write the last page
     write_page(pagenum, &table.path, page.as_mut())?;
     Ok(())
-}
-
-
-/// Creates a new table within the given database named <table_name>.db 
-/// with the given schema.
-pub fn create_table(table_name: String, schema: Schema, database: Database) -> Result<Table, String> {
-    // Create a table file
-    let table_path = database.path.clone() + "/" + &table_name + ".db";
-    create_file(&table_path).map_err(|e| e.to_string())?;
-
-    // Write the header
-    let header = Header {
-        num_pages: 1,
-        schema: schema.clone(),
-    };
-    write_header(&table_path, &header)?;
-
-    // Return the table
-    Ok(Table::new(table_path.to_string())?)
 }
 
 #[cfg(test)]
