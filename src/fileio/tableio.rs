--- conflicted
+++ resolved
@@ -402,7 +402,6 @@
         }
     }
 
-<<<<<<< HEAD
     /// Gets a vector of EmptyRowLocations within the table
     pub fn get_empty_rows(&self) -> Result<Vec<EmptyRowLocation>, String> {
         let mut empty_rows: Vec<EmptyRowLocation> = Vec::new();
@@ -462,14 +461,14 @@
             }
         }
         Ok(empty_rows)
-=======
+    }
+    
     pub fn pos_to_loc(&self, index: i32) -> RowLocation {
         let rows_per_page = PAGE_SIZE as i32 / self.schema_size as i32;
         RowLocation {
             pagenum: (index / rows_per_page) as u32 + 1,
             rownum: (index % rows_per_page) as u16,
         }
->>>>>>> d811d3b4
     }
 }
 #[cfg(test)]
