use super::tableio::*;
use crate::user::userdata::{*, self};
use crate::version_control::commit::Commit;
use crate::version_control::diff::*;
use crate::version_control::{
    branch_heads::*, branches::*, commitfile::CommitFile, diff::Diff,
};
use glob::glob;
use parking_lot::{ReentrantMutex, ReentrantMutexGuard};
use std::env;
use std::path::Path;

// Branch Constants
pub const MAIN_BRANCH_NAME: &str = "main";
pub const DB_NAME_BRANCH_SEPARATOR: char = '-';

// Deltas File Constants
pub const DELTAS_FILE_NAME: &str = "deltas";
pub const DELTAS_FILE_EXTENSION: &str = ".gql";

// Commit Headers File Constants
pub const COMMIT_HEADERS_FILE_NAME: &str = "commitheaders";
pub const COMMIT_HEADERS_FILE_EXTENSION: &str = ".gql";

// Branches File Constants
pub const BRANCHES_FILE_NAME: &str = "branches";
pub const BRANCHES_FILE_EXTENSION: &str = ".gql";

// Branch HEADs File Constants
pub const BRANCH_HEADS_FILE_NAME: &str = "branch_heads";
pub const BRANCH_HEADS_FILE_EXTENSION: &str = ".gql";

// #[derive(Clone)] I'm keeping this commented. We do NOT want the database to be cloneable.
pub struct Database {
    db_path: String, // This is the full patch to the database directory: <path>/<db_name>
    db_name: String, // This is the name of the database (not the path)
    branch_heads: BranchHEADs, // The BranchHEADs file object for this database
    branches: Branches, // The Branches file object for this database
    commit_file: CommitFile, // The CommitFile object for this database
    mutex: ReentrantMutex<()>, // This is the mutex that is used to lock the database
                     // TODO: maybe add permissions here
}

static mut DATABASE_INSTANCE: Option<Database> = None;

pub fn get_db_instance() -> Result<&'static mut Database, String> {
    unsafe {
        match DATABASE_INSTANCE {
            Some(ref mut db) => Ok(db),
            None => Err("Database::get_instance() Error: Database instance not set".to_owned()),
        }
    }
}

pub fn create_db_instance(database_name: &String) -> Result<(), String> {
    unsafe {
        DATABASE_INSTANCE = Some(Database::new(database_name.clone())?);
    }
    Ok(())
}

pub fn load_db_instance(database_name: &String) -> Result<(), String> {
    match Database::load_db(database_name.clone()) {
        Ok(db) => unsafe {
            DATABASE_INSTANCE = Some(db);
        },
        // Try to create a new database if one doesn't exist
        Err(_) => create_db_instance(database_name)?,
    }
    Ok(())
}

pub fn delete_db_instance() -> Result<(), String> {
    unsafe {
        match DATABASE_INSTANCE {
            Some(ref mut db) => {
                db.delete_database_dir()?;
                DATABASE_INSTANCE = None;

                return Ok(());
            }
            None => {
                return Err("Database::get_instance() Error: Database instance not set".to_owned());
            }
        }
    }
}

impl Database {
    /// Creates a new database at the given path.
    /// It will return an error if the database already exists.
    pub fn new(database_name: String) -> Result<Database, String> {
        let db_base_path = Database::get_database_base_path()?;
        // If the databases base path './databases/' doesn't exist, create it
        if !Path::new(&db_base_path.clone()).exists() {
            std::fs::create_dir(&db_base_path.clone())
                .map_err(|e| "Database::new() Error: ".to_owned() + &e.to_string())?;
        }

        // Create the database directory './databases/<database_name>'
        let mut db_path = db_base_path.clone();
        db_path.push(std::path::MAIN_SEPARATOR);
        db_path.push_str(database_name.as_str());
        // If the database already exists, return an error
        if Path::new(&db_path.clone()).exists() {
            return Err("Database::new() Error: Database already exists".to_owned());
        }
        std::fs::create_dir(&db_path)
            .map_err(|e| "Database::new() Error: ".to_owned() + &e.to_string())?;

        // Create the deltas file, which holds the deltas for the commits
        // './databases/<database_name>/deltas.gql'
        let deltas_file_path = Database::append_deltas_file_path(db_path.clone());
        std::fs::File::create(&deltas_file_path)
            .map_err(|e| "Database::new() Error: ".to_owned() + &e.to_string())?;

        // Create the commit headers file, which holds all the headers for the commits
        // './databases/<database_name>/commitheaders.gql'
        let commit_headers_file_path = Database::append_commit_headers_file_path(db_path.clone());
        std::fs::File::create(&commit_headers_file_path)
            .map_err(|e| "Database::new() Error: ".to_owned() + &e.to_string())?;

        // Create the branches file, which holds all the branches for the database
        // './databases/<database_name>/branches.gql'
        let branches_file_path = Database::append_branches_file_path(db_path.clone());
        std::fs::File::create(&branches_file_path)
            .map_err(|e| "Database::new() Error: ".to_owned() + &e.to_string())?;

        // Create the branch_heads file, which holds all the branch HEADs for the database
        // './databases/<database_name>/branch_heads.gql'
        let branch_heads: BranchHEADs = BranchHEADs::new(&db_path.clone(), true)?;

        // Create the branches file object
        let branches: Branches = Branches::new(&db_path.clone(), true)?;

        // Create the commit file object
        let commit_file: CommitFile = CommitFile::new(&db_path.clone(), true)?;

        // Now create the directory for the main branch
        // './databases/<database_name>/<database_name>-<branch_name>/'
        let mut main_branch_path = db_path.clone();
        main_branch_path.push(std::path::MAIN_SEPARATOR);
        main_branch_path.push_str(database_name.as_str());
        main_branch_path.push(DB_NAME_BRANCH_SEPARATOR);
        main_branch_path.push_str(MAIN_BRANCH_NAME);
        // Create a directory for the main branch database.
        std::fs::create_dir(&main_branch_path)
            .map_err(|e| "Database::new() Error: ".to_owned() + &e.to_string())?;

        Ok(Database {
            db_path: db_path,
            db_name: database_name,
            branch_heads: branch_heads,
            branches: branches,
            commit_file: commit_file,
            mutex: ReentrantMutex::new(()),
        })
    }

    /// Opens an existing database at the given path.
    /// It will return an error if the database doesn't exist.
    pub fn load_db(database_name: String) -> Result<Database, String> {
        let db_base_path = Database::get_database_base_path()?;

        // Create the database directory if needed './databases/<database_name>'
        let mut db_path = db_base_path.clone();
        db_path.push(std::path::MAIN_SEPARATOR);
        db_path.push_str(database_name.as_str());
        // If the database doesn't already exist, return an error
        if !Path::new(&db_path.clone()).exists() {
            return Err("Database::load_db() Error: Database does not exist".to_owned());
        }

        // Load the branch_heads.gql file, which holds all the branch HEADs for the database
        let branch_heads: BranchHEADs = BranchHEADs::new(&db_path.clone(), false)?;

        // Create the branches file object
        let branches: Branches = Branches::new(&db_path.clone(), false)?;

        // Create the commit file object
        let commit_file: CommitFile = CommitFile::new(&db_path.clone(), false)?;

        Ok(Database {
            db_path: db_path,
            db_name: database_name,
            branch_heads: branch_heads,
            branches: branches,
            commit_file: commit_file,
            mutex: ReentrantMutex::new(()),
        })
    }

    /// Creates a commit and a branch node in the appropriate files.
    /// It uses the diffs from the user to create the commit.
    pub fn create_commit_and_node(
        &mut self,
        commit_msg: &String,
        command: &String,
        user: &User,
        new_branch_name: Option<String>, // If this is Some, then a new branch is created
    ) -> Result<(BranchNode, Commit), String> {
        // Make sure to lock the database before doing anything
        let _lock: ReentrantMutexGuard<()> = self.mutex.lock();

        let commit = self.commit_file.create_commit(
            commit_msg.to_string(),
            command.to_string(),
            user.get_diffs(),
        )?;

        // Get the branch name for the new branch node
        let branch_name = match new_branch_name {
            Some(name) => name,
            None => user.get_current_branch_name(),
        };

        if self.branch_heads.get_all_branch_heads()?.len() == 0 {
            let node = self.branches.create_branch_node(
                &mut self.branch_heads,
                None,
                &branch_name,
                &commit.hash,
            )?;
            return Ok((node, commit));
        }
        let prev_node = self
            .branch_heads
            .get_branch_node_from_head(&user.get_current_branch_name(), &self.branches)?;
        let node = self.branches.create_branch_node(
            &mut self.branch_heads,
            Some(&prev_node),
            &branch_name,
            &commit.hash,
        )?;
        Ok((node, commit))
    }

    /// Returns the user's current working branch directory
    /// It will return the temporary branch path if the user is on an a temporary branch (uncommitted changes).
    /// It will return the normal branch path if the user does not have any uncommitted changes.
    pub fn get_current_working_branch_path(&self, user: &User) -> String {
        // Make sure to lock the database before doing anything
        let _lock: ReentrantMutexGuard<()> = self.mutex.lock();

        let branch_path: String;
        if user.is_on_temp_commit() {
            branch_path = self.get_temp_db_dir_path(user);
        } else {
            branch_path = self.get_current_branch_path(user);
        }
        branch_path
    }

    /// Returns the database's current branch path for a user: <path>/<db_name>/<db_name>-<branch_name>
    pub fn get_current_branch_path(&self, user: &User) -> String {
        // Make sure to lock the database before doing anything
        let _lock: ReentrantMutexGuard<()> = self.mutex.lock();

        let branch_name: String = user.get_current_branch_name();
        self.get_branch_path_from_name(&branch_name)
    }

    pub fn get_branch_path_from_name(&self, branch_name: &String) -> String {
        // Make sure to lock the database before doing anything
        let _lock: ReentrantMutexGuard<()> = self.mutex.lock();

        let path: String = format!(
            "{}{}{}{}{}",
            self.db_path,
            std::path::MAIN_SEPARATOR,
            self.db_name,
            DB_NAME_BRANCH_SEPARATOR,
            branch_name
        );
        path
    }

    /// Returns the database's current branch HEAD
    pub fn get_branch_heads_file(&self) -> &BranchHEADs {
        // Make sure to lock the database before doing anything
        let _lock: ReentrantMutexGuard<()> = self.mutex.lock();

        &self.branch_heads
    }

    pub fn get_branch_heads_file_mut(&mut self) -> &mut BranchHEADs {
        // Make sure to lock the database before doing anything
        let _lock: ReentrantMutexGuard<()> = self.mutex.lock();

        &mut self.branch_heads
    }

    /// Returns the database's branch
    pub fn get_branch_file(&self) -> &Branches {
        // Make sure to lock the database before doing anything
        let _lock: ReentrantMutexGuard<()> = self.mutex.lock();

        &self.branches
    }

    pub fn get_branch_file_mut(&mut self) -> &mut Branches {
        // Make sure to lock the database before doing anything
        let _lock: ReentrantMutexGuard<()> = self.mutex.lock();

        &mut self.branches
    }

    /// returns the database's commit file
    pub fn get_commit_file_mut(&mut self) -> &mut CommitFile {
        // Make sure to lock the database before doing anything
        let _lock: ReentrantMutexGuard<()> = self.mutex.lock();

        &mut self.commit_file
    }

    /// Returns the file path to the table if it exists on the current working branch
    /// This means it will look on the temporary branch if the user has uncommitted changes.
    pub fn get_table_path(&self, table_name: &String, user: &User) -> Result<String, String> {
        // Make sure to lock the database before doing anything
        let _lock: ReentrantMutexGuard<()> = self.mutex.lock();

        let mut table_path: String = self.get_current_working_branch_path(user);
        table_path.push(std::path::MAIN_SEPARATOR);
        table_path.push_str(table_name.as_str());
        table_path.push_str(TABLE_FILE_EXTENSION);
        if Path::new(&table_path.clone()).exists() {
            Ok(table_path)
        } else {
            Err("Error: Table does not exist".to_string())
        }
    }

    /// Returns a list of file paths to all the tables on the current branch
    pub fn get_all_table_paths(&self, user: &User) -> Result<Vec<String>, String> {
        // Make sure to lock the database before doing anything
        let _lock: ReentrantMutexGuard<()> = self.mutex.lock();

        let mut table_paths: Vec<String> = Vec::new();
        let branch_path: String = self.get_current_branch_path(user);
        let mut table_path: String = branch_path.clone();
        table_path.push(std::path::MAIN_SEPARATOR);
        table_path.push_str("*");
        table_path.push_str(TABLE_FILE_EXTENSION);
        for entry in glob(&table_path)
            .map_err(|e| "Database::get_all_table_paths() Error: ".to_owned() + &e.to_string())?
        {
            match entry {
                Ok(path) => {
                    table_paths.push(path.to_str().unwrap().to_string());
                }
                Err(e) => {
                    return Err(
                        "Database::get_all_table_paths() Error: ".to_owned() + &e.to_string()
                    );
                }
            }
        }
        Ok(table_paths)
    }

    /// Returns the database's name
    pub fn get_database_name(&self) -> String {
        // Make sure to lock the database before doing anything
        let _lock: ReentrantMutexGuard<()> = self.mutex.lock();

        self.db_name.clone()
    }

    /// Deletes the database at the given path.
    /// It also deletes the database object.
    pub fn delete_database(self) -> Result<(), String> {
        // Create an empty clause to allow obtaining the mutex
        {
            // Make sure to lock the database before doing anything
            let _lock: ReentrantMutexGuard<()> = self.mutex.lock();

            // Remove the directory and all files within it
            self.delete_database_dir()?;
        }
        // Now drop the object that the lock has been released
        // Destroy self
        drop(self);
        Ok(())
    }

    /// Finds the common ancestor between two branch nodes
    fn find_common_ancestor(&self, node1: &BranchNode, node2: &BranchNode) -> Result<BranchNode, String> {
        // Make sure to lock the database before doing anything
        let _lock: ReentrantMutexGuard<()> = self.mutex.lock();
        
        // Store the node1 ancestors, which are tuples of (branch name, BranchNode, commit hash)
        let mut node1_ancestors: Vec<(String, BranchNode, String)> = Vec::new();
       
        // Start with node1 and iterate back to the origin while sappending the possible ancestors to the vector
        let mut current_node: BranchNode = node1.clone();
        node1_ancestors.push(
            (
                current_node.branch_name.clone(), 
                current_node.clone(), 
                current_node.commit_hash.clone()
            )
        );

        // Iterate back to the origin
        loop {
            // Get the previous node and break if current_node is the origin
            let prev_node: Option<BranchNode> = self.branches.get_prev_branch_node(&current_node)?;
            match prev_node {
                Some(prev_node_value) => {
                    // Check if we have reached a new branch
                    if current_node.branch_name != prev_node_value.branch_name {
                        // Get the commit hash of the previous node
                        let commit_hash:String = prev_node_value.commit_hash.clone();
                        // Add the previous node to the vector
                        node1_ancestors.push((prev_node_value.branch_name.clone(), prev_node_value.clone(), commit_hash));
                    }

                    // Update the current node
                    current_node = prev_node_value;
                }
                None => {
                    // The current node is the origin, so break
                    break;
                }
            }
        }

        // Now node1_ancestors contains all the possible common ancestors of node1

        // Start with node2 and iterate back to until we find a branch name that is in node1_ancestors
        current_node = node2.clone();
        // check if the current node's branch is in node1_ancestors
        let mut is_found: Option<(String, BranchNode, String, usize)> = None;
        for (idx,node)in node1_ancestors.clone().iter().enumerate() {
            if node.0 == current_node.branch_name {
                // We found a common ancestor
                is_found = Some(
                    (
                        current_node.branch_name.clone(),
                        current_node.clone(),
                        current_node.commit_hash.clone(),
                        idx
                    )
                );
                break;
            }
        }

        // If we didn't find it immediately, iterate back to a common ancestor
        if is_found.is_none() {
            'outer: loop {
                // Get the previous node and break if current_node is the origin
                let prev_node: Option<BranchNode> = self.branches.get_prev_branch_node(&current_node)?;
                match prev_node {
                    Some(prev_node_value) => {
                        // Check if the current node's branch name is in node1_ancestors
                        for (idx,node)in node1_ancestors.clone().iter().enumerate(){ 
                            if node.0 == prev_node_value.branch_name {
                                // We found a common ancestor
                                is_found = Some(
                                    (
                                        prev_node_value.branch_name.clone(),
                                        prev_node_value.clone(),
                                        prev_node_value.commit_hash.clone(),
                                        idx
                                    )
                                );
                                break 'outer;
                            }
                        }

                        // Update the current node
                        current_node = prev_node_value;
                    },
                    None => {
                        // There is no common ancestor
                        return Err("There is no common ancestor".to_string());
                    }
                }
            }
        }

        // Now we have found a common branch ancestor
        if is_found.is_some() {
            // Compare which time stamp is older, the node in is_found or the node in node1_ancestors
            let is_found_node: (String, BranchNode, String, usize) = is_found.unwrap();
            let node1_ancestors_node: &(String, BranchNode, String) = node1_ancestors.get(is_found_node.3).unwrap();
            
            let is_found_commit: Commit = self.commit_file.fetch_commit(&is_found_node.2.clone())?;
            let node1_ancestors_commit: Commit = self.commit_file.fetch_commit(&node1_ancestors_node.2.clone())?;

            // Compare timestamps of the two nodes
            if is_found_commit.timestamp > node1_ancestors_commit.timestamp {
                // The node in node1_ancestors is older, so return it
                return Ok(node1_ancestors_node.1.clone())
            } else {
                // The node in is_found is older, so return it
                return Ok(is_found_node.1.clone())
            }
        }
        else {
            return Err("There is no common ancestor".to_string());
        }
    }

    /// Finds the diffs between node1 and node2 where node1 is the older node (closer to the origin).
    /// If node1 is None, it returns all diffs between the origin and node2.
    /// Returns a vector of diffs where the older diffs are first
    fn get_diffs_between_nodes(&self, node1: Option<&BranchNode>, node2: &BranchNode) -> Result<Vec<Diff>, String> {
        // Make sure to lock the database before doing anything
        let _lock: ReentrantMutexGuard<()> = self.mutex.lock();

        let mut diffs: Vec<Vec<Diff>> = Vec::new();

        // Check if node1 is Some or None
        match node1 {
            // Loop from node2 back to node1
            Some(node1) => {
                let mut curr_node: Option<BranchNode> = Some(node2.clone());
                loop {
                    match curr_node {
                        Some(curr_node_value) => {
                            if curr_node_value.commit_hash == node1.commit_hash {
                                // We have reached node1, so break
                                break;
                            }
                            // Append the diffs of the current node to the diffs vector
                            diffs.push(self.commit_file.fetch_commit(&curr_node_value.commit_hash)?.diffs);

                            curr_node = self.branches.get_prev_branch_node(&curr_node_value)?;
                        },
                        None => {
                            return Err("There is no common ancestor".to_string());
                        }
                    }
                }
            },
            // Loop from node2 back to origin
            None => {
                let mut curr_node: Option<BranchNode> = Some(node2.clone());
                loop {
                    match curr_node {
                        Some(curr_node_value) => {
                            // Append the diffs of the current node to the diffs vector
                            diffs.push(self.commit_file.fetch_commit(&curr_node_value.commit_hash)?.diffs);

                            curr_node = self.branches.get_prev_branch_node(&curr_node_value)?;
                        },
                        None => {
                            break;
                        }
                    }
                }
            }
        }

        // Now diffs contain all the diffs between node1 and node2
        diffs.reverse();

        Ok(diffs.into_iter().flatten().collect::<Vec<Diff>>())
    }

    /// Creates a new branch for the database.
    /// The branch name must not exist exist already.
    /// It returns true on success, and false on failure.
    pub fn create_branch(&mut self, branch_name: &String, user: &mut User) -> Result<(), String> {
        // Make sure to lock the database before doing anything
        {
            let _lock: ReentrantMutexGuard<()> = self.mutex.lock();

            // Check if the branch name already exists. We want to verify that it doesn't exist already.
            match self.branch_heads.get_branch_head(branch_name) {
                Ok(_) => {
                    return Err("Database::create_branch() Error: Branch already exists".to_owned());
                }
                Err(_) => {} // Do nothing, we expect this error
            }
        }
        
        // Clear the user's diffs
        user.set_diffs(&Vec::new());

        // Create a commit for the new branch
        self.create_commit_and_node(
            &format!(
                "Created Branch {}",
                branch_name
            ), 
            &format!(
                "GQL branch {}", 
                branch_name), 
                user, 
                Some(branch_name.clone()
            )
        )?;
        
        // Set the user on the new branch
        user.set_current_branch_name(branch_name.clone());

        // Now we need to construct the directory for the new branch
        // Steps:
        // 1. Create a new directory for the branch
        // 2. Copy all the tables from the main branch to the new branch directory
        // 3. Find the common ancestor between the main branch and the new branch
        // 4. Collect the diffs between the common ancestor and the main branch HEAD
        // 5. Collect the diffs between the common ancestor and the new branch HEAD
        // 6. Revert the diffs from the main branch HEAD to the new branch directory
        // 7. Apply the diffs from the new branch HEAD to the new branch directory

        // 1. Create a new directory for the branch
        let new_branch_path: String = self.get_current_branch_path(user);
        std::fs::create_dir_all(&new_branch_path)
            .map_err(|e| "Database::create_branch() Error: ".to_owned() + &e.to_string())?;

        // 2. Copy all the tables from the main branch to the new branch directory
        let mut options = fs_extra::dir::CopyOptions::new();
        options.content_only = true;
        fs_extra::dir::copy(
            self.get_branch_path_from_name(
                &MAIN_BRANCH_NAME.to_string()
            ), 
            &new_branch_path, 
            &options
        ).map_err(|e| "Database::create_branch() Error: ".to_owned() + &e.to_string())?;

        // 3. Find the common ancestor between the main branch and the new branch
        // Get the node for the new branch's HEAD
        let node2: BranchNode = self.branch_heads.get_branch_node_from_head(&branch_name, &self.branches)?;
        // Get the node for the main branch's HEAD
        let node1: BranchNode = match self.branch_heads.get_branch_node_from_head(&MAIN_BRANCH_NAME.to_string(), &self.branches) {
            Ok(main_branch_head) => {
                // The main branch does exist
                main_branch_head
            },
            Err(_) => {
                // We are trying to create a new branch, but the main branch does not exist. 
                // This is still OK. We just have to apply the diffs between the origin and the new branch's HEAD.
                let diffs_from_origin: Vec<Diff> = self.get_diffs_between_nodes(None, &node2)?;
                construct_tables_from_diffs(&new_branch_path, &diffs_from_origin)?;

                return Ok(());
            }
        };
        let common_ancestor: BranchNode = self.find_common_ancestor(&node1, &node2)?;

        // 4. Collect the diffs between the common ancestor and the main branch HEAD
        let diffs_to_main = self.get_diffs_between_nodes(Some(&common_ancestor), &node1)?;

        // 5. Collect the diffs between the common ancestor and the new branch HEAD
        let diffs_to_new_branch = self.get_diffs_between_nodes(Some(&common_ancestor), &node2)?;
        
        // 6. Revert the diffs from the main branch HEAD to the new branch directory
        revert_tables_from_diffs(&new_branch_path,  &diffs_to_main)?;

        // 7. Apply the diffs from the new branch HEAD to the new branch directory
        construct_tables_from_diffs(&new_branch_path, &diffs_to_new_branch)?;

        Ok(())
    }

    /// Switches the database to the given branch.
    /// The branch MUST exist already.
    /// It returns true on success, and false on failure.
    pub fn switch_branch(&mut self, _branch_name: String, user: &mut User) -> Result<(), String> {
        // Make sure to lock the database before doing anything
        let _lock: ReentrantMutexGuard<()> = self.mutex.lock();

        // TODO: implementation
        Ok(())
    }

    /// Create a temporary directory for the uncommited queries to be executed against
    /// It also updates the user to indicate that they are on the current temp branch
    pub fn create_temp_branch_directory(&mut self, user: &mut User) -> Result<(), String> {
        // Make sure to lock the database before doing anything
        let _lock: ReentrantMutexGuard<()> = self.mutex.lock();

        // Get the current branch path
        let curr_branch_path: String = self.get_current_branch_path(user);

        // Get the temp branch path
        let temp_branch_path: String = self.get_temp_db_dir_path(user);

        // Create the temp branch directory
        // It only creates the parent directories, so we have to make the temp branch path a parent directory
        std::fs::create_dir_all(&format!("{}", &temp_branch_path)).map_err(|e| {
            "Database::create_temp_branch_directory() Error: ".to_owned() + &e.to_string()
        })?;

        // Copy the current branch directory <db_name>-<branch_name>
        // to the temp branch directory <db_name>-<branch_name>-<user_id>
        let mut options = fs_extra::dir::CopyOptions::new();
        options.content_only = true; // Only copy the files not the directory
        fs_extra::dir::copy(curr_branch_path, temp_branch_path, &options).map_err(|e| {
            "Database::create_temp_branch_directory() Error: ".to_owned() + &e.to_string()
        })?;

        // Update the user to indicate that they are on the temp branch
        user.set_is_on_temp_commit(true);

        Ok(())
    }

    /// Create a temporary directory for the uncommited queries to be executed against
    /// It also updates the user to indicate that they are on the current temp branch
    pub fn delete_temp_branch_directory(&mut self, user: &mut User) -> Result<(), String> {
        // Make sure to lock the database before doing anything
        let _lock: ReentrantMutexGuard<()> = self.mutex.lock();

        // Get the temp branch path
        let temp_branch_path: String = self.get_temp_db_dir_path(user);

        // Remove the temp branch directory <db_name>-<branch_name>-<user_id>
        std::fs::remove_dir_all(temp_branch_path).map_err(|e| {
            "Database::delete_temp_branch_directory() Error: ".to_owned() + &e.to_string()
        })?;

        // Update the user to indicate that they are on the temp branch
        user.set_is_on_temp_commit(false);

        Ok(())
    }

    /*********************************************************************************************/
    /*                                       Private Methods                                     */
    /*********************************************************************************************/

    /// Private static method that returns the full absolute path to the databases directory
    fn get_database_base_path() -> Result<String, String> {
        match env::current_exe() {
            Ok(path) => {
                let mut dir: String = path
                    .canonicalize()
                    .expect("The current exe should exist")
                    .parent()
                    .unwrap()
                    .to_string_lossy()
                    .to_string();

                dir.push_str("/databases"); // Append the databases directory to the path
                dir = dir.replace("\\\\?\\", ""); // remove wonkiness on Windows

                Ok(dir)
            }
            Err(e) => Err(e.to_string()),
        }
    }

    /// Deletes the directories of the database
    fn delete_database_dir(&self) -> Result<(), String> {
        // Make sure to lock the database before doing anything
        let _lock: ReentrantMutexGuard<()> = self.mutex.lock();

        // Remove the directory and all files within it
        std::fs::remove_dir_all(self.get_database_path()).map_err(|e| e.to_string())?;
        Ok(())
    }

    /// Returns the database's path: <path>/<db_name>
    fn get_database_path(&self) -> String {
        // Make sure to lock the database before doing anything
        let _lock: ReentrantMutexGuard<()> = self.mutex.lock();

        self.db_path.clone()
    }

    /// Returns the temporary database's path for a user: <path>/<db_name>/<db_name>-<branch_name>-<user_id>
    fn get_temp_db_dir_path(&self, user: &User) -> String {
        // Make sure to lock the database before doing anything
        let _lock: ReentrantMutexGuard<()> = self.mutex.lock();

        // Get the current branch path
        let curr_branch_path: String = self.get_current_branch_path(user);

        // Append the user id to the current branch path
        let temp_branch_path: String = format!("{}-{}", curr_branch_path, user.get_user_id());
        temp_branch_path
    }

    /// Returns the path to the database's deltas file: <path>/<db_name>/deltas.gql
    fn get_deltas_file_path(&self) -> String {
        // Make sure to lock the database before doing anything
        let _lock: ReentrantMutexGuard<()> = self.mutex.lock();

        let db_dir_path = self.get_database_path();
        // Return the deltas file path appended to the database path
        Database::append_deltas_file_path(db_dir_path.clone())
    }

    /// Returns the path to the database's branches file: <path>/<db_name>/branches.gql
    fn get_commit_headers_file_path(&self) -> String {
        // Make sure to lock the database before doing anything
        let _lock: ReentrantMutexGuard<()> = self.mutex.lock();

        let db_dir_path = self.get_database_path();
        // Return the branches file path appended to the database path
        Database::append_commit_headers_file_path(db_dir_path.clone())
    }

    /// Returns the path to the database's branch HEADs file: <path>/<db_name>/branch_heads.gql
    fn get_branches_file_path(&self) -> String {
        // Make sure to lock the database before doing anything
        let _lock: ReentrantMutexGuard<()> = self.mutex.lock();

        let db_dir_path = self.get_database_path();
        // Return the branches file path appended to the database path
        Database::append_branches_file_path(db_dir_path.clone())
    }

    /// Returns the path to the database's branch HEADs file: <path>/<db_name>/branch_heads.gql
    fn get_branch_heads_file_path(&self) -> String {
        // Make sure to lock the database before doing anything
        let _lock: ReentrantMutexGuard<()> = self.mutex.lock();

        let db_dir_path = self.get_database_path();
        // Return the branches file path appended to the database path
        Database::append_branch_heads_file_path(db_dir_path.clone())
    }

    /// Private static method that appends the deltas file path to the database_path
    fn append_deltas_file_path(database_path: String) -> String {
        let mut deltas_file_path = database_path;
        deltas_file_path.push(std::path::MAIN_SEPARATOR);
        deltas_file_path.push_str(DELTAS_FILE_NAME);
        deltas_file_path.push_str(DELTAS_FILE_EXTENSION);
        deltas_file_path
    }

    /// Private static method that appends the commit_headers file path to the database_path
    fn append_commit_headers_file_path(database_path: String) -> String {
        let mut commit_headers_file_path = database_path;
        commit_headers_file_path.push(std::path::MAIN_SEPARATOR);
        commit_headers_file_path.push_str(COMMIT_HEADERS_FILE_NAME);
        commit_headers_file_path.push_str(COMMIT_HEADERS_FILE_EXTENSION);
        commit_headers_file_path
    }

    /// Private static method that appends the branches file path to the database_path
    fn append_branches_file_path(database_path: String) -> String {
        let mut branches_file_path = database_path;
        branches_file_path.push(std::path::MAIN_SEPARATOR);
        branches_file_path.push_str(BRANCHES_FILE_NAME);
        branches_file_path.push_str(BRANCHES_FILE_EXTENSION);
        branches_file_path
    }

    /// Private static method that appends the branch heads file path to the database_path
    fn append_branch_heads_file_path(database_path: String) -> String {
        let mut branch_heads_file_path = database_path;
        branch_heads_file_path.push(std::path::MAIN_SEPARATOR);
        branch_heads_file_path.push_str(BRANCH_HEADS_FILE_NAME);
        branch_heads_file_path.push_str(BRANCH_HEADS_FILE_EXTENSION);
        branch_heads_file_path
    }
}

#[cfg(test)]
mod tests {
    use super::*;
    use crate::{
<<<<<<< HEAD
        executor::query::{create_table, insert},
=======
        executor::query::{create_table, select},
>>>>>>> 9c45fc86
        fileio::header::Schema,
        util::{
            dbtype::{Column, Value},
            row::Row,
        },
        version_control::{self, branch_heads},
    };
    use serial_test::serial;

    #[test]
    #[serial]
    fn test_db_creation() {
        let db_name = "test_creation_db".to_string();
        let db_base_path: String = Database::get_database_base_path().unwrap()
            + std::path::MAIN_SEPARATOR.to_string().as_str()
            + db_name.clone().as_str();

        // Make sure database does not already exist
        assert_eq!(
            Path::new(&db_base_path).exists(),
            false,
            "Database {} already exists, cannot run test",
            db_base_path
        );

        // Create the database
        let new_db: Database = Database::new(db_name.clone()).unwrap();

        // Make sure database does exist now
        assert_eq!(Path::new(&db_base_path).exists(), true);

        // Delete the database
        new_db.delete_database().unwrap();

        // Make sure database does not exist anymore
        assert_eq!(Path::new(&db_base_path).exists(), false);
    }

    #[test]
    #[serial]
    fn test_db_file_path_getters() {
        let db_name = "test_file_path_getters_db".to_string();
        let db_branch_name: String =
            db_name.clone() + &DB_NAME_BRANCH_SEPARATOR.to_string() + MAIN_BRANCH_NAME;
        let db_base_path: String = Database::get_database_base_path().unwrap()
            + std::path::MAIN_SEPARATOR.to_string().as_str()
            + db_name.clone().as_str();
        let full_path_to_branch: String = db_base_path.clone()
            + std::path::MAIN_SEPARATOR.to_string().as_str()
            + &db_branch_name.clone();

        // Make sure database does not already exist
        assert_eq!(
            Path::new(&db_base_path).exists(),
            false,
            "Database {} already exists, cannot run test",
            db_base_path
        );

        // Create the database
        let new_db: Database = Database::new(db_name.clone()).unwrap();

        // Make sure database does exist now
        assert_eq!(Path::new(&db_base_path).exists(), true);

        // Make sure the database path is correct
        assert_eq!(new_db.get_database_path(), db_base_path.clone());

        // Create a user on the main branch
        let user: User = User::new("test_user".to_string());

        // Make sure the current branch path is correct
        assert_eq!(
            new_db.get_current_branch_path(&user),
            full_path_to_branch.clone()
        );

        // Make sure the deltas file path is correct
        assert_eq!(
            new_db.get_deltas_file_path(),
            db_base_path.clone()
                + std::path::MAIN_SEPARATOR.to_string().as_str()
                + DELTAS_FILE_NAME
                + DELTAS_FILE_EXTENSION
        );

        // Make sure the commit headers file path is correct
        assert_eq!(
            new_db.get_commit_headers_file_path(),
            db_base_path.clone()
                + std::path::MAIN_SEPARATOR.to_string().as_str()
                + COMMIT_HEADERS_FILE_NAME
                + COMMIT_HEADERS_FILE_EXTENSION
        );

        // Delete the database
        new_db.delete_database().unwrap();

        // Make sure database does not exist anymore
        assert_eq!(Path::new(&db_base_path).exists(), false);
    }

    #[test]
    #[serial]
    fn test_get_table_path() {
        // This tests creating a table within the database and that it is created in the correct directory
        let db_name = "test_get_table_path_db".to_string();
        let db_branch_name: String =
            db_name.clone() + &DB_NAME_BRANCH_SEPARATOR.to_string() + MAIN_BRANCH_NAME;
        let db_base_path: String = Database::get_database_base_path().unwrap()
            + std::path::MAIN_SEPARATOR.to_string().as_str()
            + db_name.clone().as_str();
        let full_path_to_branch: String = db_base_path.clone()
            + std::path::MAIN_SEPARATOR.to_string().as_str()
            + &db_branch_name.clone();

        // Make sure database does not already exist
        assert_eq!(
            Path::new(&db_base_path).exists(),
            false,
            "Database {} already exists, cannot run test",
            db_base_path
        );

        // Create the database
        let new_db: Database = Database::new(db_name.clone()).unwrap();

        // Make sure database does exist now
        assert_eq!(Path::new(&db_base_path).exists(), true);

        // Create a new table in the database
        let schema: Schema = vec![
            ("id".to_string(), Column::I32),
            ("name".to_string(), Column::String(50)),
            ("age".to_string(), Column::I32),
        ];

        // Create a user on the main branch
        let mut user: User = User::new("test_user".to_string());

        create_table(&"test_table".to_string(), &schema, &new_db, &mut user).unwrap();

        // Make sure the table path is correct
        assert_eq!(
            new_db
                .get_table_path(&"test_table".to_string(), &user)
                .unwrap(),
            full_path_to_branch.clone()
                + std::path::MAIN_SEPARATOR.to_string().as_str()
                + "test_table"
                + TABLE_FILE_EXTENSION
        );

        // Delete the database
        new_db.delete_database().unwrap();

        // Make sure database does not exist anymore
        assert_eq!(Path::new(&db_base_path).exists(), false);
    }

    #[test]
    #[serial]
    fn test_load_db() {
        // This tests creating a database, saving it, and then loading it back in
        let db_name = "test_load_db".to_string();
        let db_branch_name: String =
            db_name.clone() + &DB_NAME_BRANCH_SEPARATOR.to_string() + MAIN_BRANCH_NAME;
        let db_base_path: String = Database::get_database_base_path().unwrap()
            + std::path::MAIN_SEPARATOR.to_string().as_str()
            + db_name.clone().as_str();
        let full_path_to_branch: String = db_base_path.clone()
            + std::path::MAIN_SEPARATOR.to_string().as_str()
            + &db_branch_name.clone();

        // Create the database
        let new_db: Database = Database::new(db_name.clone()).unwrap();

        // Make sure database does exist now
        assert_eq!(Path::new(&db_base_path).exists(), true);

        // Create a user on the main branch
        let mut user: User = User::new("test_user".to_string());

        // Create a new table in the database
        let schema: Schema = vec![
            ("id".to_string(), Column::I32),
            ("name".to_string(), Column::String(50)),
            ("age".to_string(), Column::I32),
        ];
        create_table(&"test_table".to_string(), &schema, &new_db, &mut user).unwrap();

        // Load the database
        let loaded_db: Database = Database::load_db(db_name.clone()).unwrap();

        // Make sure the database path is correct
        assert_eq!(loaded_db.get_database_path(), db_base_path.clone());

        // Make sure the current branch path is correct
        assert_eq!(
            loaded_db.get_current_branch_path(&user),
            full_path_to_branch.clone()
        );

        // Make sure the table path is correct
        assert_eq!(
            loaded_db
                .get_table_path(&"test_table".to_string(), &user)
                .unwrap(),
            full_path_to_branch.clone()
                + std::path::MAIN_SEPARATOR.to_string().as_str()
                + "test_table"
                + TABLE_FILE_EXTENSION
        );

        // Delete the database
        loaded_db.delete_database().unwrap();
    }

    #[test]
    #[serial]
    fn test_create_commit_branch_node() {
        // This tests creating a commit branch node
        let db_name = "test_create_commit_branch_node".to_string();
        let db_base_path: String = Database::get_database_base_path().unwrap()
            + std::path::MAIN_SEPARATOR.to_string().as_str()
            + db_name.clone().as_str();

        // Create the database
        create_db_instance(&db_name).unwrap();

        // Make sure database does exist now
        assert_eq!(Path::new(&db_base_path).exists(), true);

        // Create a user on the main branch
        let mut user: User = User::new("test_user".to_string());

        // Create a new table in the database
        let schema: Schema = vec![
            ("id".to_string(), Column::I32),
            ("name".to_string(), Column::String(50)),
            ("age".to_string(), Column::I32),
        ];

        let table_result = create_table(
            &"test_table".to_string(),
            &schema,
            get_db_instance().unwrap(),
            &mut user,
        )
        .unwrap();
        let mut table = table_result.0;

        let rows: Vec<Row> = vec![
            vec![
                Value::I32(1),
                Value::String("John".to_string()),
                Value::I32(30),
            ],
            vec![
                Value::I32(2),
                Value::String("Jane".to_string()),
                Value::I32(25),
            ],
            vec![
                Value::I32(3),
                Value::String("Joe".to_string()),
                Value::I32(20),
            ],
        ];

        let mut diffs: Vec<Diff> = Vec::new();
        diffs.push(version_control::diff::Diff::TableCreate(
            table_result.1.clone(),
        ));
        let insert_diff = table.insert_rows(rows).unwrap();

        diffs.push(version_control::diff::Diff::Insert(insert_diff));

        user.set_diffs(&diffs);

        let results = get_db_instance()
            .unwrap()
            .create_commit_and_node(
                &"commit_msg".to_string(),
                &"create table; insert rows".to_string(),
                &user,
                None
            )
            .unwrap();

        let branch_node = results.0;
        let commit = results.1;
        // Make sure commit is correct
        let fetched_commit = get_db_instance()
            .unwrap()
            .get_commit_file_mut()
            .fetch_commit(&commit.hash)
            .unwrap();

        // compare commit and fetched commit
        assert_eq!(commit, fetched_commit);

        // Make sure branch node is correct
        let fetched_branch_node = get_db_instance()
            .unwrap()
            .get_branch_heads_file_mut()
            .get_branch_head(&user.get_current_branch_name())
            .unwrap();

        //compare branch node and fetched branch node
        assert_eq!(
            fetched_branch_node.branch_name,
            user.get_current_branch_name()
        );

        let target_node = get_db_instance()
            .unwrap()
            .get_branch_heads_file_mut()
            .get_branch_node_from_head(
                &fetched_branch_node.branch_name,
                get_db_instance().unwrap().get_branch_file(),
            )
            .unwrap();

        // Assert that the target node and the branch node are the same
        assert_eq!(target_node, branch_node);

        // Delete the database
        delete_db_instance().unwrap();
    }

    #[test]
    #[serial]
<<<<<<< HEAD
    fn test_create_new_branch() {
        // This tests creating a new branch
        let db_name = "test_create_new_branch".to_string();
=======
    fn test_create_temp_branch_dir() {
        // Tests creating a temporary branch directory and makes sure that
        // changes on main don't affect the temporary branch
        let db_name = "test_create_temp_branch_dir".to_string();
        let db_branch_name: String =
            db_name.clone() + &DB_NAME_BRANCH_SEPARATOR.to_string() + MAIN_BRANCH_NAME;
        let db_base_path: String = Database::get_database_base_path().unwrap()
            + std::path::MAIN_SEPARATOR.to_string().as_str()
            + db_name.clone().as_str();
        let full_path_to_branch: String = db_base_path.clone()
            + std::path::MAIN_SEPARATOR.to_string().as_str()
            + &db_branch_name.clone();
>>>>>>> 9c45fc86

        // Create the database
        create_db_instance(&db_name).unwrap();

<<<<<<< HEAD
        // Create a user on the main branch
        let mut user: User = User::new("test_user".to_string());

        // Create a new table in the database
=======
        // Make a user
        let mut user: User = User::new("test_user".to_string());

        // Create a table in the database
>>>>>>> 9c45fc86
        let schema: Schema = vec![
            ("id".to_string(), Column::I32),
            ("name".to_string(), Column::String(50)),
            ("age".to_string(), Column::I32),
        ];

        let table_result = create_table(
            &"test_table".to_string(),
            &schema,
            get_db_instance().unwrap(),
            &mut user,
        )
        .unwrap();
<<<<<<< HEAD
        let mut table = table_result.0;

=======

        let mut table: Table = table_result.0;

        // Insert some rows
>>>>>>> 9c45fc86
        let rows: Vec<Row> = vec![
            vec![
                Value::I32(1),
                Value::String("John".to_string()),
                Value::I32(30),
            ],
            vec![
                Value::I32(2),
                Value::String("Jane".to_string()),
                Value::I32(25),
            ],
            vec![
                Value::I32(3),
                Value::String("Joe".to_string()),
                Value::I32(20),
            ],
        ];
<<<<<<< HEAD

       
        table.insert_rows(rows).unwrap();

        get_db_instance().unwrap().create_branch(&"new branch".to_string(), &mut user).unwrap();
        // Read the branch heads file and make sure the new branch is there
        let branch_heads_file = get_db_instance()
            .unwrap()
            .get_branch_heads_file_mut();
            let branch_head: BranchHead = branch_heads_file.get_branch_head(&"new branch".to_string()).unwrap();
            //make sure the branch_heads contains the new bran
            assert_eq!(&branch_head.branch_name, "new branch");
            delete_db_instance().unwrap();
    }
    
    #[test]
    #[serial]
    fn test_create_multiple_branches(){
        // This tests creating multiple branches
        let db_name = "test_create_multiple_branches".to_string();
=======
        table.insert_rows(rows).unwrap();

        // Create a temp branch
        get_db_instance()
            .unwrap()
            .create_temp_branch_directory(&mut user)
            .unwrap();

        // Make sure that the user is on a temp branch
        assert_eq!(user.is_on_temp_commit(), true);

        // Now update the table on the main branch to make sure the temp branch is not affected
        let rows2: Vec<Row> = vec![vec![
            Value::I32(4),
            Value::String("Bob".to_string()),
            Value::I32(50),
        ]];
        table.insert_rows(rows2).unwrap();

        // Get the temp branch directory
        let tmp_branch_dir: String = format!(
            "{}{}{}",
            &full_path_to_branch.clone(),
            &DB_NAME_BRANCH_SEPARATOR.to_string(),
            &user.get_user_id()
        );

        // Make sure the temp branch directory exists
        assert_eq!(std::path::Path::new(&tmp_branch_dir).exists(), true);

        // Select from the temp branch directory
        let select_result: (Schema, Vec<Row>) = select(
            vec![
                "T.id".to_string(),
                "T.name".to_string(),
                "T.age".to_string(),
            ],
            vec![("test_table".to_string(), "T".to_string())],
            &get_db_instance().unwrap(),
            &user,
        )
        .unwrap();

        // Make sure the select result is correct
        assert_eq!(select_result.0, schema);
        assert_eq!(select_result.1.len(), 3);

        // Make sure each row of the select result is correct
        assert_eq!(select_result.1[0].len(), 3);
        assert_eq!(select_result.1[0][0], Value::I32(1));
        assert_eq!(select_result.1[0][1], Value::String("John".to_string()));
        assert_eq!(select_result.1[0][2], Value::I32(30));

        assert_eq!(select_result.1[1].len(), 3);
        assert_eq!(select_result.1[1][0], Value::I32(2));
        assert_eq!(select_result.1[1][1], Value::String("Jane".to_string()));
        assert_eq!(select_result.1[1][2], Value::I32(25));

        assert_eq!(select_result.1[2].len(), 3);
        assert_eq!(select_result.1[2][0], Value::I32(3));
        assert_eq!(select_result.1[2][1], Value::String("Joe".to_string()));
        assert_eq!(select_result.1[2][2], Value::I32(20));

        // Delete the database
        delete_db_instance().unwrap();
    }

    #[test]
    #[serial]
    fn test_create_temp_branch_dir2() {
        // Tests creating a temporary branch directory and makes sure that
        // changes on the temp branch don't affect the main branch
        let db_name = "test_create_temp_branch_dir2".to_string();
        let db_branch_name: String =
            db_name.clone() + &DB_NAME_BRANCH_SEPARATOR.to_string() + MAIN_BRANCH_NAME;
        let db_base_path: String = Database::get_database_base_path().unwrap()
            + std::path::MAIN_SEPARATOR.to_string().as_str()
            + db_name.clone().as_str();
        let full_path_to_branch: String = db_base_path.clone()
            + std::path::MAIN_SEPARATOR.to_string().as_str()
            + &db_branch_name.clone();
>>>>>>> 9c45fc86

        // Create the database
        create_db_instance(&db_name).unwrap();

<<<<<<< HEAD
        // Create a user on the main branch
        let mut user: User = User::new("test_user".to_string());

        // Create a new table in the database
=======
        // Make a user
        let mut user: User = User::new("test_user".to_string());

        // Create a table in the database
>>>>>>> 9c45fc86
        let schema: Schema = vec![
            ("id".to_string(), Column::I32),
            ("name".to_string(), Column::String(50)),
            ("age".to_string(), Column::I32),
        ];

        let table_result = create_table(
            &"test_table".to_string(),
            &schema,
            get_db_instance().unwrap(),
            &mut user,
        )
        .unwrap();
<<<<<<< HEAD
        let mut table = table_result.0;

=======

        let mut table: Table = table_result.0;

        // Insert some rows
>>>>>>> 9c45fc86
        let rows: Vec<Row> = vec![
            vec![
                Value::I32(1),
                Value::String("John".to_string()),
                Value::I32(30),
            ],
            vec![
                Value::I32(2),
                Value::String("Jane".to_string()),
                Value::I32(25),
            ],
            vec![
                Value::I32(3),
                Value::String("Joe".to_string()),
                Value::I32(20),
            ],
        ];
<<<<<<< HEAD

       
        table.insert_rows(rows).unwrap();

        let first_node_results = get_db_instance().unwrap().create_commit_and_node(&"test message".to_string(), &"command".to_string(), &user, None).unwrap();
        get_db_instance().unwrap().create_branch(&"new branch".to_string(), &mut user).unwrap();
        
        // Read the branch heads file and make sure the new branch is there
        let branch_heads_file = get_db_instance()
            .unwrap()
            .get_branch_heads_file_mut();
            let branch_head: BranchHead = branch_heads_file.get_branch_head(&"new branch".to_string()).unwrap();
            assert_eq!(&branch_head.branch_name, "new branch");
            assert_eq!(user.get_current_branch_name(), "new branch");
            let branches_file =  get_db_instance().unwrap().get_branch_file_mut();
            let branch_node = branch_heads_file.get_branch_node_from_head(&"new branch".to_string(), &branches_file).unwrap();
            let first_node: Option<BranchNode> = branches_file.get_prev_branch_node(&branch_node).unwrap();
            
            assert_eq!(first_node.is_some(), true);
            let first_node_val: BranchNode = first_node.unwrap();
            
            assert_eq!(first_node_val.branch_name, MAIN_BRANCH_NAME.to_string());
            assert_eq!(first_node_val.commit_hash, first_node_results.1.hash);
            assert_eq!(first_node_val.is_head, true);
            assert_eq!(branch_node.is_head, true);
            assert_eq!(branch_node.branch_name, "new branch".to_string());
            let main_branch_node = branch_heads_file.get_branch_node_from_head(&MAIN_BRANCH_NAME.to_string(), &branches_file).unwrap();
            assert_eq!(first_node_val.branch_name, main_branch_node.branch_name);
            assert_eq!(first_node_val.commit_hash, main_branch_node.commit_hash);
            assert_eq!(first_node_val.is_head, main_branch_node.is_head);
            delete_db_instance().unwrap();
    }
   
    #[test]
    #[serial]
    fn test_create_branch() {
        // This will test creating a branch off of the main branch and then creating a commit on the new branch
        let db_name: String = "test_create_branch".to_string();
        let branch_name: String = "new branch".to_string();

        // Create the database
        create_db_instance(&db_name).unwrap();

        // Create a user on the main branch
        let mut user: User = User::new("test_user".to_string());

        // Create a new table in the database
        let schema: Schema = vec![
            ("id".to_string(), Column::I32),
            ("name".to_string(), Column::String(50)),
        ];
        let table_result = create_table(
            &"test_table".to_string(),
            &schema,
            get_db_instance().unwrap(),
            &mut user,
        )
        .unwrap();
        let mut table = table_result.0;

        // Create the first commit on the main branch
        get_db_instance().unwrap().create_commit_and_node(
            &"First Commit".to_string(),
            &"Create Table;".to_string(),
            &user, 
            None
        ).unwrap();

        // Insert rows into the table
        let rows: Vec<Row> = vec![
            vec![Value::I32(1), Value::String("John".to_string())],
            vec![Value::I32(2), Value::String("Jane".to_string())],
            vec![Value::I32(3), Value::String("Joe".to_string())],
        ];
        let insert_diff: InsertDiff = table.insert_rows(rows).unwrap();
        user.append_diff(&Diff::Insert(insert_diff));

        // Create the second commit on the main branch
        get_db_instance().unwrap().create_commit_and_node(
            &"Second Commit".to_string(),
            &"Insert;".to_string(),
            &user, 
            None
        ).unwrap();

        // Create a new branch off of the main branch
        get_db_instance().unwrap().create_branch(&branch_name, &mut user).unwrap();

        // Make sure the new branch has the same tables as the main branch
        let main_branch_table_dir: String = get_db_instance().unwrap().get_branch_path_from_name(&MAIN_BRANCH_NAME.to_string());
        let new_branch_table_dir: String = get_db_instance().unwrap().get_branch_path_from_name(&branch_name);
        let branch_table: Table = Table::new(&new_branch_table_dir, &"test_table".to_string(), None).unwrap();
        assert!(compare_tables(&table, &branch_table, &main_branch_table_dir, &new_branch_table_dir));

        // Create a new table in the new branch
        let schema: Schema = vec![
            ("id".to_string(), Column::I32),
            ("name".to_string(), Column::String(50)),
            ("age".to_string(), Column::I32),
        ];
        create_table(
            &"test_table2".to_string(),
            &schema,
            get_db_instance().unwrap(),
            &mut user,
        )
        .unwrap();

        // Create a commit on the new branch
        get_db_instance().unwrap().create_commit_and_node(
            &"Third Commit".to_string(),
            &"Create Table;".to_string(),
            &user, 
            None
        ).unwrap();

        // Make sure the new branch has the new table
        assert_eq!(std::path::Path::new(&format!("{}/test_table2.db", new_branch_table_dir)).exists(), true);
        // Make sure the main branch does not have the new table
        assert_eq!(std::path::Path::new(&format!("{}/test_table2.db", main_branch_table_dir)).exists(), false);

        // Swap the user to the main branch
        user.set_current_branch_name(MAIN_BRANCH_NAME.to_string());

        // Create a new table in the main branch
        let schema: Schema = vec![
            ("id".to_string(), Column::I32),
            ("name".to_string(), Column::String(50)),
            ("age".to_string(), Column::I32),
            ("address".to_string(), Column::String(50)),
        ];
        create_table(
            &"test_table3".to_string(),
            &schema,
            get_db_instance().unwrap(),
            &mut user,
        )
        .unwrap();

        // Create a commit on the main branch
        get_db_instance().unwrap().create_commit_and_node(
            &"Fourth Commit".to_string(),
            &"Create Table;".to_string(),
            &user, 
            None
        ).unwrap();

        // Make sure the main branch has the new table
        assert_eq!(std::path::Path::new(&format!("{}/test_table3.db", main_branch_table_dir)).exists(), true);
        // Make sure the new branch does not have the new table
        assert_eq!(std::path::Path::new(&format!("{}/test_table3.db", new_branch_table_dir)).exists(), false);

        // Delete the database
        delete_db_instance().unwrap();
    }

    #[test]
    #[serial]
    fn test_creating_branch_off_another_branch() {
        // This will test creating a branch off of another branch and then creating a commit on the new branch
        let db_name: String = "test_creating_branch_off_another_branch".to_string();
        let branch1_name: String = "new_branch1".to_string();
        let branch2_name: String = "new_branch2".to_string();

        // Create the database
        create_db_instance(&db_name).unwrap();

        // Get the directories for all the branches
        let main_branch_table_dir: String = get_db_instance().unwrap().get_branch_path_from_name(&MAIN_BRANCH_NAME.to_string());
        let branch1_table_dir: String = get_db_instance().unwrap().get_branch_path_from_name(&branch1_name);
        let branch2_table_dir: String = get_db_instance().unwrap().get_branch_path_from_name(&branch2_name);

        // Create a user on the main branch
        let mut user: User = User::new("test_user".to_string());

        // Create a new table in the database
        let schema: Schema = vec![
            ("id".to_string(), Column::I32),
            ("name".to_string(), Column::String(50)),
        ];
        create_table(
            &"test_table".to_string(),
            &schema,
            get_db_instance().unwrap(),
            &mut user,
        )
        .unwrap();

        // Create a commit on the main branch
        get_db_instance().unwrap().create_commit_and_node(
            &"First Commit".to_string(),
            &"Create Table;".to_string(),
            &user, 
            None
        ).unwrap();

        // Create a new branch off of the main branch
        get_db_instance().unwrap().create_branch(&branch1_name, &mut user).unwrap();

        // Insert rows into the table on branch1
        let rows: Vec<Row> = vec![
            vec![Value::I32(1), Value::String("John".to_string())],
            vec![Value::I32(2), Value::String("Jane".to_string())],
            vec![Value::I32(3), Value::String("Joe".to_string())],
        ];
        let mut table_branch1: Table = Table::new(&branch1_table_dir, &"test_table".to_string(), None).unwrap();
        let insert_diff: InsertDiff = table_branch1.insert_rows(rows).unwrap();
        user.append_diff(&Diff::Insert(insert_diff));

        // Create a new commit on branch1
        get_db_instance().unwrap().create_commit_and_node(
            &"Second Commit".to_string(),
            &"Insert;".to_string(),
            &user, 
            None
        ).unwrap();

        // Create a new branch off of branch1
        get_db_instance().unwrap().create_branch(&branch2_name, &mut user).unwrap();

        // Get the tables for all the branches
        let table_main: Table = Table::new(&main_branch_table_dir, &"test_table".to_string(), None).unwrap();
        let table_branch1: Table = Table::new(&branch1_table_dir, &"test_table".to_string(), None).unwrap();
        let table_branch2: Table = Table::new(&branch2_table_dir, &"test_table".to_string(), None).unwrap();

        // Make sure branch2 has the same tables as branch1
        assert!(compare_tables(&table_branch1, &table_branch2, &branch1_table_dir, &branch2_table_dir));
        // Make sure that branch2 has a different table than the main branch
        assert_eq!(compare_tables(&table_main, &table_branch2, &main_branch_table_dir, &branch2_table_dir), false);

        // Swap user to branch1
        user.set_current_branch_name(branch1_name.clone());

        // Add a new table to branch1
        let schema: Schema = vec![
            ("id".to_string(), Column::I32),
            ("name".to_string(), Column::String(50)),
            ("age".to_string(), Column::I32),
            ("address".to_string(), Column::String(50)),
        ];
        create_table(
            &"test_table2".to_string(),
            &schema,
            get_db_instance().unwrap(),
            &mut user,
        )
        .unwrap();

        // Create a commit on branch1
        get_db_instance().unwrap().create_commit_and_node(
            &"Third Commit".to_string(),
            &"Create Table;".to_string(),
            &user, 
            None
        ).unwrap();

        // Swap user to branch2
        user.set_current_branch_name(branch2_name.clone());

        // Make sure that branch2 does not have the new table and branch1 does
        assert_eq!(std::path::Path::new(&format!("{}/test_table2.db", branch2_table_dir)).exists(), false);
        assert_eq!(std::path::Path::new(&format!("{}/test_table2.db", branch1_table_dir)).exists(), true);

        // Make sure branch2's branch nodes trace back to origin
        let branch2_node4: BranchNode = get_db_instance().unwrap().branch_heads.get_branch_node_from_head(&branch2_name, &get_db_instance().unwrap().branches).unwrap();
        let branch2_node3: BranchNode = get_db_instance().unwrap().branches.get_prev_branch_node(&branch2_node4).unwrap().unwrap();
        let branch2_node2: BranchNode = get_db_instance().unwrap().branches.get_prev_branch_node(&branch2_node3).unwrap().unwrap();
        let branch2_node1: BranchNode = get_db_instance().unwrap().branches.get_prev_branch_node(&branch2_node2).unwrap().unwrap();
        let branch2_node0: Option<BranchNode> = get_db_instance().unwrap().branches.get_prev_branch_node(&branch2_node1).unwrap();
        assert!(branch2_node0.is_none()); // Ensure branch2_node1 is the origin node

        // Get the commits for each of the branch2 branch nodes
        let branch2_commit4: Commit = get_db_instance().unwrap().commit_file.fetch_commit(&branch2_node4.commit_hash).unwrap();
        let branch2_commit3: Commit = get_db_instance().unwrap().commit_file.fetch_commit(&branch2_node3.commit_hash).unwrap();
        let branch2_commit2: Commit = get_db_instance().unwrap().commit_file.fetch_commit(&branch2_node2.commit_hash).unwrap();
        let branch2_commit1: Commit = get_db_instance().unwrap().commit_file.fetch_commit(&branch2_node1.commit_hash).unwrap();

        // Make sure the branch2 nodes are correct
        assert_eq!(branch2_commit4.message, "Created Branch new_branch2");
        assert_eq!(branch2_commit3.message, "Second Commit");
        assert_eq!(branch2_commit2.message, "Created Branch new_branch1");
        assert_eq!(branch2_commit1.message, "First Commit");

        // Make sure branch1's branch nodes trace back to origin
        let branch1_node4: BranchNode = get_db_instance().unwrap().branch_heads.get_branch_node_from_head(&branch1_name, &get_db_instance().unwrap().branches).unwrap();
        let branch1_node3: BranchNode = get_db_instance().unwrap().branches.get_prev_branch_node(&branch1_node4).unwrap().unwrap();
        let branch1_node2: BranchNode = get_db_instance().unwrap().branches.get_prev_branch_node(&branch1_node3).unwrap().unwrap();
        let branch1_node1: BranchNode = get_db_instance().unwrap().branches.get_prev_branch_node(&branch1_node2).unwrap().unwrap();
        let branch1_node0: Option<BranchNode> = get_db_instance().unwrap().branches.get_prev_branch_node(&branch1_node1).unwrap();
        assert!(branch1_node0.is_none()); // Ensure branch1_node1 is the origin node

        // Get the commits for each of the branch1 branch nodes
        let branch1_commit4: Commit = get_db_instance().unwrap().commit_file.fetch_commit(&branch1_node4.commit_hash).unwrap();
        let branch1_commit3: Commit = get_db_instance().unwrap().commit_file.fetch_commit(&branch1_node3.commit_hash).unwrap();
        let branch1_commit2: Commit = get_db_instance().unwrap().commit_file.fetch_commit(&branch1_node2.commit_hash).unwrap();
        let branch1_commit1: Commit = get_db_instance().unwrap().commit_file.fetch_commit(&branch1_node1.commit_hash).unwrap();

        // Make sure the branch1 nodes are correct
        assert_eq!(branch1_commit4.message, "Third Commit");
        assert_eq!(branch1_commit3.message, "Second Commit");
        assert_eq!(branch1_commit2.message, "Created Branch new_branch1");
        assert_eq!(branch1_commit1.message, "First Commit");

        // Make sure main branch's branch nodes trace back to origin
        let main_node1: BranchNode = get_db_instance().unwrap().branch_heads.get_branch_node_from_head(&MAIN_BRANCH_NAME.to_string(), &get_db_instance().unwrap().branches).unwrap();
        let main_node0: Option<BranchNode> = get_db_instance().unwrap().branches.get_prev_branch_node(&branch1_node1).unwrap();
        assert!(main_node0.is_none()); // Ensure main_node1 is the origin node

        // Get the commits for each of the main branch nodes
        let main_commit1: Commit = get_db_instance().unwrap().commit_file.fetch_commit(&main_node1.commit_hash).unwrap();

        // Make sure the main branch nodes are correct
        assert_eq!(main_commit1.message, "First Commit");
=======
        table.insert_rows(rows).unwrap();

        // Create a temp branch
        get_db_instance()
            .unwrap()
            .create_temp_branch_directory(&mut user)
            .unwrap();

        // Get the temp branch directory
        let tmp_branch_dir: String = format!(
            "{}{}{}",
            &full_path_to_branch.clone(),
            &DB_NAME_BRANCH_SEPARATOR.to_string(),
            &user.get_user_id()
        );

        // Make sure the temp branch directory exists
        assert_eq!(std::path::Path::new(&tmp_branch_dir).exists(), true);

        // Make sure that the user is on a temp branch
        assert_eq!(user.is_on_temp_commit(), true);

        // Read in the table from the temporary branch
        let mut table: Table = Table::new(
            &get_db_instance()
                .unwrap()
                .get_current_working_branch_path(&user),
            &"test_table".to_string(),
            None,
        )
        .unwrap();

        // Now update the table on the temp branch to make sure the main branch is not affected
        let rows2: Vec<Row> = vec![vec![
            Value::I32(4),
            Value::String("Bob".to_string()),
            Value::I32(50),
        ]];
        table.insert_rows(rows2).unwrap();

        // Select from the temp branch table
        let select_result: (Schema, Vec<Row>) = select(
            vec![
                "T.id".to_string(),
                "T.name".to_string(),
                "T.age".to_string(),
            ],
            vec![("test_table".to_string(), "T".to_string())],
            &get_db_instance().unwrap(),
            &user,
        )
        .unwrap();

        // Make sure the select result is correct
        assert_eq!(select_result.0, schema);
        assert_eq!(select_result.1.len(), 4);

        // Make sure each row of the select result is correct
        assert_eq!(select_result.1[0].len(), 3);
        assert_eq!(select_result.1[0][0], Value::I32(1));
        assert_eq!(select_result.1[0][1], Value::String("John".to_string()));
        assert_eq!(select_result.1[0][2], Value::I32(30));

        assert_eq!(select_result.1[1].len(), 3);
        assert_eq!(select_result.1[1][0], Value::I32(2));
        assert_eq!(select_result.1[1][1], Value::String("Jane".to_string()));
        assert_eq!(select_result.1[1][2], Value::I32(25));

        assert_eq!(select_result.1[2].len(), 3);
        assert_eq!(select_result.1[2][0], Value::I32(3));
        assert_eq!(select_result.1[2][1], Value::String("Joe".to_string()));
        assert_eq!(select_result.1[2][2], Value::I32(20));

        assert_eq!(select_result.1[3].len(), 3);
        assert_eq!(select_result.1[3][0], Value::I32(4));
        assert_eq!(select_result.1[3][1], Value::String("Bob".to_string()));
        assert_eq!(select_result.1[3][2], Value::I32(50));

        // Delete the temp branch directory
        get_db_instance()
            .unwrap()
            .delete_temp_branch_directory(&mut user)
            .unwrap();

        // Make sure the temp branch directory no longer exists
        assert_eq!(std::path::Path::new(&tmp_branch_dir).exists(), false);

        // Make sure that the user is no longer on a temp branch
        assert_eq!(user.is_on_temp_commit(), false);

        // Select from the main branch table
        let select_result: (Schema, Vec<Row>) = select(
            vec![
                "T.id".to_string(),
                "T.name".to_string(),
                "T.age".to_string(),
            ],
            vec![("test_table".to_string(), "T".to_string())],
            &get_db_instance().unwrap(),
            &user,
        )
        .unwrap();

        // Make sure the select result is correct
        assert_eq!(select_result.0, schema);
        assert_eq!(select_result.1.len(), 3);

        // Make sure each row of the select result is correct
        assert_eq!(select_result.1[0].len(), 3);
        assert_eq!(select_result.1[0][0], Value::I32(1));
        assert_eq!(select_result.1[0][1], Value::String("John".to_string()));
        assert_eq!(select_result.1[0][2], Value::I32(30));

        assert_eq!(select_result.1[1].len(), 3);
        assert_eq!(select_result.1[1][0], Value::I32(2));
        assert_eq!(select_result.1[1][1], Value::String("Jane".to_string()));
        assert_eq!(select_result.1[1][2], Value::I32(25));

        assert_eq!(select_result.1[2].len(), 3);
        assert_eq!(select_result.1[2][0], Value::I32(3));
        assert_eq!(select_result.1[2][1], Value::String("Joe".to_string()));
        assert_eq!(select_result.1[2][2], Value::I32(20));
>>>>>>> 9c45fc86

        // Delete the database
        delete_db_instance().unwrap();
    }
<<<<<<< HEAD

    /// Helper that compares two tables to make sure that they are identical, but in separate directories
    fn compare_tables(
        table1: &Table,
        table2: &Table,
        table1dir: &String,
        table2dir: &String,
    ) -> bool {
        if table1dir == table2dir {
            return false;
        }

        // Make sure that table1 and table2 are the same and they point to the right directories
        if std::path::Path::new(&table1.path)
            != std::path::Path::new(&format!("{}/{}.db", table1dir, table1.name))
        {
            return false;
        }

        if std::path::Path::new(&table2.path)
            != std::path::Path::new(&format!("{}/{}.db", table2dir, table1.name))
        {
            return false;
        }

        if !file_diff::diff(&table1.path, &table2.path) {
            return false;
        }
        true
    }
=======
>>>>>>> 9c45fc86
}<|MERGE_RESOLUTION|>--- conflicted
+++ resolved
@@ -858,11 +858,7 @@
 mod tests {
     use super::*;
     use crate::{
-<<<<<<< HEAD
-        executor::query::{create_table, insert},
-=======
-        executor::query::{create_table, select},
->>>>>>> 9c45fc86
+        executor::query::{create_table, insert, select},
         fileio::header::Schema,
         util::{
             dbtype::{Column, Value},
@@ -1196,11 +1192,6 @@
 
     #[test]
     #[serial]
-<<<<<<< HEAD
-    fn test_create_new_branch() {
-        // This tests creating a new branch
-        let db_name = "test_create_new_branch".to_string();
-=======
     fn test_create_temp_branch_dir() {
         // Tests creating a temporary branch directory and makes sure that
         // changes on main don't affect the temporary branch
@@ -1213,22 +1204,14 @@
         let full_path_to_branch: String = db_base_path.clone()
             + std::path::MAIN_SEPARATOR.to_string().as_str()
             + &db_branch_name.clone();
->>>>>>> 9c45fc86
 
         // Create the database
         create_db_instance(&db_name).unwrap();
 
-<<<<<<< HEAD
-        // Create a user on the main branch
-        let mut user: User = User::new("test_user".to_string());
-
-        // Create a new table in the database
-=======
         // Make a user
         let mut user: User = User::new("test_user".to_string());
 
         // Create a table in the database
->>>>>>> 9c45fc86
         let schema: Schema = vec![
             ("id".to_string(), Column::I32),
             ("name".to_string(), Column::String(50)),
@@ -1242,15 +1225,10 @@
             &mut user,
         )
         .unwrap();
-<<<<<<< HEAD
-        let mut table = table_result.0;
-
-=======
 
         let mut table: Table = table_result.0;
 
         // Insert some rows
->>>>>>> 9c45fc86
         let rows: Vec<Row> = vec![
             vec![
                 Value::I32(1),
@@ -1268,28 +1246,6 @@
                 Value::I32(20),
             ],
         ];
-<<<<<<< HEAD
-
-       
-        table.insert_rows(rows).unwrap();
-
-        get_db_instance().unwrap().create_branch(&"new branch".to_string(), &mut user).unwrap();
-        // Read the branch heads file and make sure the new branch is there
-        let branch_heads_file = get_db_instance()
-            .unwrap()
-            .get_branch_heads_file_mut();
-            let branch_head: BranchHead = branch_heads_file.get_branch_head(&"new branch".to_string()).unwrap();
-            //make sure the branch_heads contains the new bran
-            assert_eq!(&branch_head.branch_name, "new branch");
-            delete_db_instance().unwrap();
-    }
-    
-    #[test]
-    #[serial]
-    fn test_create_multiple_branches(){
-        // This tests creating multiple branches
-        let db_name = "test_create_multiple_branches".to_string();
-=======
         table.insert_rows(rows).unwrap();
 
         // Create a temp branch
@@ -1356,7 +1312,7 @@
         // Delete the database
         delete_db_instance().unwrap();
     }
-
+    
     #[test]
     #[serial]
     fn test_create_temp_branch_dir2() {
@@ -1371,22 +1327,14 @@
         let full_path_to_branch: String = db_base_path.clone()
             + std::path::MAIN_SEPARATOR.to_string().as_str()
             + &db_branch_name.clone();
->>>>>>> 9c45fc86
 
         // Create the database
         create_db_instance(&db_name).unwrap();
 
-<<<<<<< HEAD
-        // Create a user on the main branch
-        let mut user: User = User::new("test_user".to_string());
-
-        // Create a new table in the database
-=======
         // Make a user
         let mut user: User = User::new("test_user".to_string());
 
         // Create a table in the database
->>>>>>> 9c45fc86
         let schema: Schema = vec![
             ("id".to_string(), Column::I32),
             ("name".to_string(), Column::String(50)),
@@ -1400,15 +1348,10 @@
             &mut user,
         )
         .unwrap();
-<<<<<<< HEAD
-        let mut table = table_result.0;
-
-=======
 
         let mut table: Table = table_result.0;
 
         // Insert some rows
->>>>>>> 9c45fc86
         let rows: Vec<Row> = vec![
             vec![
                 Value::I32(1),
@@ -1426,8 +1369,241 @@
                 Value::I32(20),
             ],
         ];
-<<<<<<< HEAD
-
+        table.insert_rows(rows).unwrap();
+
+        // Create a temp branch
+        get_db_instance()
+            .unwrap()
+            .create_temp_branch_directory(&mut user)
+            .unwrap();
+
+        // Get the temp branch directory
+        let tmp_branch_dir: String = format!(
+            "{}{}{}",
+            &full_path_to_branch.clone(),
+            &DB_NAME_BRANCH_SEPARATOR.to_string(),
+            &user.get_user_id()
+        );
+
+        // Make sure the temp branch directory exists
+        assert_eq!(std::path::Path::new(&tmp_branch_dir).exists(), true);
+
+        // Make sure that the user is on a temp branch
+        assert_eq!(user.is_on_temp_commit(), true);
+
+        // Read in the table from the temporary branch
+        let mut table: Table = Table::new(
+            &get_db_instance()
+                .unwrap()
+                .get_current_working_branch_path(&user),
+            &"test_table".to_string(),
+            None,
+        )
+        .unwrap();
+
+        // Now update the table on the temp branch to make sure the main branch is not affected
+        let rows2: Vec<Row> = vec![vec![
+            Value::I32(4),
+            Value::String("Bob".to_string()),
+            Value::I32(50),
+        ]];
+        table.insert_rows(rows2).unwrap();
+
+        // Select from the temp branch table
+        let select_result: (Schema, Vec<Row>) = select(
+            vec![
+                "T.id".to_string(),
+                "T.name".to_string(),
+                "T.age".to_string(),
+            ],
+            vec![("test_table".to_string(), "T".to_string())],
+            &get_db_instance().unwrap(),
+            &user,
+        )
+        .unwrap();
+
+        // Make sure the select result is correct
+        assert_eq!(select_result.0, schema);
+        assert_eq!(select_result.1.len(), 4);
+
+        // Make sure each row of the select result is correct
+        assert_eq!(select_result.1[0].len(), 3);
+        assert_eq!(select_result.1[0][0], Value::I32(1));
+        assert_eq!(select_result.1[0][1], Value::String("John".to_string()));
+        assert_eq!(select_result.1[0][2], Value::I32(30));
+
+        assert_eq!(select_result.1[1].len(), 3);
+        assert_eq!(select_result.1[1][0], Value::I32(2));
+        assert_eq!(select_result.1[1][1], Value::String("Jane".to_string()));
+        assert_eq!(select_result.1[1][2], Value::I32(25));
+
+        assert_eq!(select_result.1[2].len(), 3);
+        assert_eq!(select_result.1[2][0], Value::I32(3));
+        assert_eq!(select_result.1[2][1], Value::String("Joe".to_string()));
+        assert_eq!(select_result.1[2][2], Value::I32(20));
+
+        assert_eq!(select_result.1[3].len(), 3);
+        assert_eq!(select_result.1[3][0], Value::I32(4));
+        assert_eq!(select_result.1[3][1], Value::String("Bob".to_string()));
+        assert_eq!(select_result.1[3][2], Value::I32(50));
+
+        // Delete the temp branch directory
+        get_db_instance()
+            .unwrap()
+            .delete_temp_branch_directory(&mut user)
+            .unwrap();
+
+        // Make sure the temp branch directory no longer exists
+        assert_eq!(std::path::Path::new(&tmp_branch_dir).exists(), false);
+
+        // Make sure that the user is no longer on a temp branch
+        assert_eq!(user.is_on_temp_commit(), false);
+
+        // Select from the main branch table
+        let select_result: (Schema, Vec<Row>) = select(
+            vec![
+                "T.id".to_string(),
+                "T.name".to_string(),
+                "T.age".to_string(),
+            ],
+            vec![("test_table".to_string(), "T".to_string())],
+            &get_db_instance().unwrap(),
+            &user,
+        )
+        .unwrap();
+
+        // Make sure the select result is correct
+        assert_eq!(select_result.0, schema);
+        assert_eq!(select_result.1.len(), 3);
+
+        // Make sure each row of the select result is correct
+        assert_eq!(select_result.1[0].len(), 3);
+        assert_eq!(select_result.1[0][0], Value::I32(1));
+        assert_eq!(select_result.1[0][1], Value::String("John".to_string()));
+        assert_eq!(select_result.1[0][2], Value::I32(30));
+
+        assert_eq!(select_result.1[1].len(), 3);
+        assert_eq!(select_result.1[1][0], Value::I32(2));
+        assert_eq!(select_result.1[1][1], Value::String("Jane".to_string()));
+        assert_eq!(select_result.1[1][2], Value::I32(25));
+
+        assert_eq!(select_result.1[2].len(), 3);
+        assert_eq!(select_result.1[2][0], Value::I32(3));
+        assert_eq!(select_result.1[2][1], Value::String("Joe".to_string()));
+        assert_eq!(select_result.1[2][2], Value::I32(20));
+
+        // Delete the database
+        delete_db_instance().unwrap();
+    }
+
+    #[test]
+    #[serial]
+    fn test_create_new_branch() {
+        // This tests creating a new branch
+        let db_name = "test_create_new_branch".to_string();
+
+        // Create the database
+        create_db_instance(&db_name).unwrap();
+
+        // Create a user on the main branch
+        let mut user: User = User::new("test_user".to_string());
+
+        // Create a new table in the database
+        let schema: Schema = vec![
+            ("id".to_string(), Column::I32),
+            ("name".to_string(), Column::String(50)),
+            ("age".to_string(), Column::I32),
+        ];
+
+        let table_result = create_table(
+            &"test_table".to_string(),
+            &schema,
+            get_db_instance().unwrap(),
+            &mut user,
+        )
+        .unwrap();
+
+        let mut table: Table = table_result.0;
+
+        // Insert some rows
+        let rows: Vec<Row> = vec![
+            vec![
+                Value::I32(1),
+                Value::String("John".to_string()),
+                Value::I32(30),
+            ],
+            vec![
+                Value::I32(2),
+                Value::String("Jane".to_string()),
+                Value::I32(25),
+            ],
+            vec![
+                Value::I32(3),
+                Value::String("Joe".to_string()),
+                Value::I32(20),
+            ],
+        ];
+       
+        table.insert_rows(rows).unwrap();
+
+        get_db_instance().unwrap().create_branch(&"new branch".to_string(), &mut user).unwrap();
+        // Read the branch heads file and make sure the new branch is there
+        let branch_heads_file = get_db_instance()
+            .unwrap()
+            .get_branch_heads_file_mut();
+            let branch_head: BranchHead = branch_heads_file.get_branch_head(&"new branch".to_string()).unwrap();
+            //make sure the branch_heads contains the new bran
+            assert_eq!(&branch_head.branch_name, "new branch");
+            delete_db_instance().unwrap();
+    }
+    
+    #[test]
+    #[serial]
+    fn test_create_multiple_branches(){
+        // This tests creating multiple branches
+        let db_name = "test_create_multiple_branches".to_string();
+
+        // Create the database
+        create_db_instance(&db_name).unwrap();
+
+        // Create a user on the main branch
+        let mut user: User = User::new("test_user".to_string());
+
+        // Create a new table in the database
+        let schema: Schema = vec![
+            ("id".to_string(), Column::I32),
+            ("name".to_string(), Column::String(50)),
+            ("age".to_string(), Column::I32),
+        ];
+
+        let table_result = create_table(
+            &"test_table".to_string(),
+            &schema,
+            get_db_instance().unwrap(),
+            &mut user,
+        )
+        .unwrap();
+
+        let mut table: Table = table_result.0;
+
+        // Insert some rows
+        let rows: Vec<Row> = vec![
+            vec![
+                Value::I32(1),
+                Value::String("John".to_string()),
+                Value::I32(30),
+            ],
+            vec![
+                Value::I32(2),
+                Value::String("Jane".to_string()),
+                Value::I32(25),
+            ],
+            vec![
+                Value::I32(3),
+                Value::String("Joe".to_string()),
+                Value::I32(20),
+            ],
+        ];
        
         table.insert_rows(rows).unwrap();
 
@@ -1740,135 +1916,10 @@
 
         // Make sure the main branch nodes are correct
         assert_eq!(main_commit1.message, "First Commit");
-=======
-        table.insert_rows(rows).unwrap();
-
-        // Create a temp branch
-        get_db_instance()
-            .unwrap()
-            .create_temp_branch_directory(&mut user)
-            .unwrap();
-
-        // Get the temp branch directory
-        let tmp_branch_dir: String = format!(
-            "{}{}{}",
-            &full_path_to_branch.clone(),
-            &DB_NAME_BRANCH_SEPARATOR.to_string(),
-            &user.get_user_id()
-        );
-
-        // Make sure the temp branch directory exists
-        assert_eq!(std::path::Path::new(&tmp_branch_dir).exists(), true);
-
-        // Make sure that the user is on a temp branch
-        assert_eq!(user.is_on_temp_commit(), true);
-
-        // Read in the table from the temporary branch
-        let mut table: Table = Table::new(
-            &get_db_instance()
-                .unwrap()
-                .get_current_working_branch_path(&user),
-            &"test_table".to_string(),
-            None,
-        )
-        .unwrap();
-
-        // Now update the table on the temp branch to make sure the main branch is not affected
-        let rows2: Vec<Row> = vec![vec![
-            Value::I32(4),
-            Value::String("Bob".to_string()),
-            Value::I32(50),
-        ]];
-        table.insert_rows(rows2).unwrap();
-
-        // Select from the temp branch table
-        let select_result: (Schema, Vec<Row>) = select(
-            vec![
-                "T.id".to_string(),
-                "T.name".to_string(),
-                "T.age".to_string(),
-            ],
-            vec![("test_table".to_string(), "T".to_string())],
-            &get_db_instance().unwrap(),
-            &user,
-        )
-        .unwrap();
-
-        // Make sure the select result is correct
-        assert_eq!(select_result.0, schema);
-        assert_eq!(select_result.1.len(), 4);
-
-        // Make sure each row of the select result is correct
-        assert_eq!(select_result.1[0].len(), 3);
-        assert_eq!(select_result.1[0][0], Value::I32(1));
-        assert_eq!(select_result.1[0][1], Value::String("John".to_string()));
-        assert_eq!(select_result.1[0][2], Value::I32(30));
-
-        assert_eq!(select_result.1[1].len(), 3);
-        assert_eq!(select_result.1[1][0], Value::I32(2));
-        assert_eq!(select_result.1[1][1], Value::String("Jane".to_string()));
-        assert_eq!(select_result.1[1][2], Value::I32(25));
-
-        assert_eq!(select_result.1[2].len(), 3);
-        assert_eq!(select_result.1[2][0], Value::I32(3));
-        assert_eq!(select_result.1[2][1], Value::String("Joe".to_string()));
-        assert_eq!(select_result.1[2][2], Value::I32(20));
-
-        assert_eq!(select_result.1[3].len(), 3);
-        assert_eq!(select_result.1[3][0], Value::I32(4));
-        assert_eq!(select_result.1[3][1], Value::String("Bob".to_string()));
-        assert_eq!(select_result.1[3][2], Value::I32(50));
-
-        // Delete the temp branch directory
-        get_db_instance()
-            .unwrap()
-            .delete_temp_branch_directory(&mut user)
-            .unwrap();
-
-        // Make sure the temp branch directory no longer exists
-        assert_eq!(std::path::Path::new(&tmp_branch_dir).exists(), false);
-
-        // Make sure that the user is no longer on a temp branch
-        assert_eq!(user.is_on_temp_commit(), false);
-
-        // Select from the main branch table
-        let select_result: (Schema, Vec<Row>) = select(
-            vec![
-                "T.id".to_string(),
-                "T.name".to_string(),
-                "T.age".to_string(),
-            ],
-            vec![("test_table".to_string(), "T".to_string())],
-            &get_db_instance().unwrap(),
-            &user,
-        )
-        .unwrap();
-
-        // Make sure the select result is correct
-        assert_eq!(select_result.0, schema);
-        assert_eq!(select_result.1.len(), 3);
-
-        // Make sure each row of the select result is correct
-        assert_eq!(select_result.1[0].len(), 3);
-        assert_eq!(select_result.1[0][0], Value::I32(1));
-        assert_eq!(select_result.1[0][1], Value::String("John".to_string()));
-        assert_eq!(select_result.1[0][2], Value::I32(30));
-
-        assert_eq!(select_result.1[1].len(), 3);
-        assert_eq!(select_result.1[1][0], Value::I32(2));
-        assert_eq!(select_result.1[1][1], Value::String("Jane".to_string()));
-        assert_eq!(select_result.1[1][2], Value::I32(25));
-
-        assert_eq!(select_result.1[2].len(), 3);
-        assert_eq!(select_result.1[2][0], Value::I32(3));
-        assert_eq!(select_result.1[2][1], Value::String("Joe".to_string()));
-        assert_eq!(select_result.1[2][2], Value::I32(20));
->>>>>>> 9c45fc86
 
         // Delete the database
         delete_db_instance().unwrap();
     }
-<<<<<<< HEAD
 
     /// Helper that compares two tables to make sure that they are identical, but in separate directories
     fn compare_tables(
@@ -1899,6 +1950,4 @@
         }
         true
     }
-=======
->>>>>>> 9c45fc86
 }