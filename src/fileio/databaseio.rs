--- conflicted
+++ resolved
@@ -1,12 +1,8 @@
 use super::tableio::*;
-use crate::user::userdata::{self, *};
+use crate::user::userdata::*;
 use crate::version_control::commit::Commit;
-<<<<<<< HEAD
-use crate::version_control::{branch_heads::*, branches::Branches, commitfile::CommitFile};
-=======
 use crate::version_control::diff::*;
 use crate::version_control::{branch_heads::*, branches::*, commitfile::CommitFile, diff::Diff};
->>>>>>> 10e6ead7
 use glob::glob;
 use parking_lot::{ReentrantMutex, ReentrantMutexGuard};
 use std::env;
@@ -877,17 +873,13 @@
 mod tests {
     use super::*;
     use crate::{
-        executor::query::{create_table, insert, select},
+        executor::query::{create_table, select},
         fileio::header::Schema,
         util::{
             dbtype::{Column, Value},
             row::Row,
         },
-<<<<<<< HEAD
-        version_control::{self, diff::Diff},
-=======
-        version_control::{self, branch_heads},
->>>>>>> 10e6ead7
+        version_control,
     };
     use serial_test::serial;
 
