--- conflicted
+++ resolved
@@ -1,9 +1,5 @@
 use super::tableio::*;
-<<<<<<< HEAD
 use crate::{version_control::{branch_heads::*, branches::Branches, commitfile::CommitFile, diff::Diff}};
-=======
-use crate::version_control::{branch_heads::*, branches::BranchNode};
->>>>>>> cdada1c6
 use glob::glob;
 use std::env;
 use std::path::Path;
@@ -406,14 +402,10 @@
 #[cfg(test)]
 mod tests {
     use super::*;
-<<<<<<< HEAD
     use crate::{
         fileio::{header::Schema},
         util::{dbtype::{Column, Value}, row::Row},
     };
-=======
-    use crate::{executor::query::create_table, fileio::header::Schema, util::dbtype::Column};
->>>>>>> cdada1c6
     use serial_test::serial;
 
     #[test]
