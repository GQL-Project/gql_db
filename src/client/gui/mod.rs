pub mod main;
<<<<<<< HEAD
pub mod welcome_page;
pub mod login;
pub mod style;
=======
pub mod style;
pub mod welcome_page;
>>>>>>> fa8d8ffd
<|MERGE_RESOLUTION|>--- conflicted
+++ resolved
@@ -1,9 +1,5 @@
+pub mod login;
 pub mod main;
-<<<<<<< HEAD
-pub mod welcome_page;
-pub mod login;
 pub mod style;
-=======
 pub mod style;
-pub mod welcome_page;
->>>>>>> fa8d8ffd
+pub mod welcome_page;