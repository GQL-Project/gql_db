use crate::fileio::{databaseio::*, header::*, tableio::*};
use crate::util::dbtype::{Column, Value};
use crate::util::row::Row;
use crate::version_control::diff::{InsertDiff, TableCreateDiff};
use itertools::Itertools;
use sqlparser::ast::{ColumnDef, DataType, Expr, Query, SetExpr, Statement};

pub fn parse_col_def(data_type: DataType) -> Option<u64> {
    let data_tuple = match data_type {
        DataType::Char(size) => size,
        DataType::Varchar(size) => size,
        DataType::Nvarchar(size) => size,
        DataType::Int(size) => size,
        DataType::Float(size) => size,
        _ => Some(0),
    };
    data_tuple
}

/// A parse function, that starts with a string and returns either a table for query commands
/// or a string for
pub fn execute(ast: &Vec<Statement>, _update: bool) -> Result<String, String> {
    if ast.len() == 0 {
        return Err("Empty AST".to_string());
    }
    // Commands: create, insert, select
    for a in ast.iter() {
        match a {
            Statement::Query(q) => match *q.body.clone() {
                SetExpr::Select(s) => {
                    let mut column_names = Vec::new();
                    for c in s.projection.iter() {
                        column_names.push(c.to_string());
                    }
                    let mut table_names = Vec::new();
                    for t in s.from.iter() {
                        let table_name = t.to_string();
                        let table_name: Vec<&str> = table_name.split(" ").collect();
                        if table_name.len() == 3 {
                            table_names
                                .push((table_name[0].to_string(), table_name[2].to_string()));
                        } else {
                            table_names.push((table_name[0].to_string(), "".to_string()));
                        }
                    }
                    let database: Database = Database::new("test_db".to_string()).unwrap();
                    let result = select(column_names, table_names, database);
                    println!("{:?}", result);
                }
                _ => {
                    print!("Not a select\n");
                }
            },
            Statement::CreateTable { name, columns, .. } => {
                let table_name = name.0[0].value.to_string();
                println!("Table name: {}", table_name);
                let mut column_names: Vec<(String, String)> = Vec::new();
                for c in columns.iter() {
                    let column_name = c.name.value.to_string();
                    let column_type = c.data_type.to_string();
                    column_names.push((column_name, column_type));
                }
                let database: Database = Database::new("test_db".to_string()).unwrap();
                // let result = create(table_name, column_names); //
                // println!("{:?}", result);
            }
            Statement::Insert {
                table_name,
                columns,
                source,
                ..
            } => {
                let table_name = table_name.0[0].value.to_string();
                let mut column_names = Vec::new();
                for c in columns.iter() {
                    column_names.push(c.value.to_string());
                }
                let mut all_data = Vec::new();
                match *source.body.clone() {
                    SetExpr::Values(values) => {
                        let values_list = values.0;
                        for row in values_list {
                            let mut data = Vec::new();
                            for k in row {
                                match k {
                                    Expr::Value(sqlparser::ast::Value::SingleQuotedString(s)) => {
                                        data.push(s);
                                    }
                                    Expr::Value(sqlparser::ast::Value::Number(s, _)) => {
                                        data.push(s);
                                    }
                                    _ => print!("Not a string\n"),
                                }
                            }
                            all_data.push(data);
                        }
                    }
                    _ => {
                        print!("Not a values\n");
                    }
                }
                // let database: Database = Database::new("test_db".to_string()).unwrap();
                // let result = insert(table_name, column_names, all_data); //
                // println!("{:?}", result);
            }
            _ => {
                println!("Not a query");
            }
        }
    }
    Ok("0".to_string())
}

/// Creates a new table within the given database named <table_name><TABLE_FILE_EXTENSION>
/// with the given schema.
pub fn create_table(
    table_name: &String,
    schema: &Schema,
    database: &Database,
) -> Result<(Table, TableCreateDiff), String> {
    let table_dir: String = database.get_current_branch_path();
    // Create a table file and return it
    create_table_in_dir(table_name, schema, &table_dir)
}

/// This method implements the SQL Select statement. It takes in the column and table names where table_names
/// is an array of tuples where the first element is the table name and the second element is the alias.
/// It returns a tuple containing the schema and the rows of the resulting table.
pub fn select(
<<<<<<< HEAD
    column_names: Vec<String>,
    table_names: Vec<(String, String)>,
    database: Database,
=======
    column_names: &[String],
    table_names: &[(String, String)],
    database: &Database,
>>>>>>> cdada1c6
) -> Result<(Schema, Vec<Vec<Value>>), String> {
    if table_names.len() == 0 || column_names.len() == 0 {
        return Err("Malformed SELECT Command".to_string());
    }

    // Whether the select statement used '*' to select columns or not
    let is_star_cols: bool = column_names.get(0).unwrap().eq(&"*".to_string());

    // The rows and schema that are to be returned from the select statement
    let mut selected_rows: Vec<Vec<Value>> = Vec::new();
    let mut selected_schema: Schema = Vec::new();

    // Read in the tables into a vector of tuples where they are represented as (table, alias)
    let mut tables: Vec<(Table, String)> = Vec::new();
    for (table_name, alias) in table_names {
        let table_dir: String = database.get_current_branch_path();
        tables.push((Table::new(&table_dir, &table_name, None)?, alias.clone()));
    }

    // Create an iterator of table iterators using the cartesion product of the tables :)
    let table_iterator = tables.iter().map(|x| x.0.clone()).multi_cartesian_product();

    // Get the names of all the columns in the tables along with their aliases in
    // the format <alias>.<column_name> and store them in a vector of tuples
    // alongside their column types and new column name when output.
    // It will be a vector of tuples where each tuple is of the form:
    // (<table_alias>.<column_name>, <column_type>, <output_column_name>)
    // This is where the fun begins... ;)
    let table_column_names: Vec<(String, Column, String)> = tables
        .iter()
        .map(|x: &(Table, String)| {
            x.0.schema
                .iter()
                .map(|y: &(String, Column)| {
                    (format!("{}.{}", x.1, y.0.clone()), y.1.clone(), y.0.clone())
                })
                .collect::<Vec<(String, Column, String)>>()
        })
        .flatten()
        .collect::<Vec<(String, Column, String)>>();

    // We need to take all the columns
    if is_star_cols {
        // Add all columns to the selected schema
        for (_, col_type, output_col_name) in table_column_names {
            selected_schema.push((output_col_name, col_type));
        }

        // The table_iterator returns a vector of rows where each row is a vector of cells on each iteration
        for table_rows in table_iterator {
            // Accumulate all the cells across the vector of rows into a single vector
            let mut selected_cells: Vec<Value> = Vec::new();
            table_rows
                .iter()
                .for_each(|x| selected_cells.extend(x.row.clone()));

            // Append the selected_cells row to our result
            selected_rows.push(selected_cells.clone());
        }
    }
    // We need to take a subset of columns
    else {
        // Get the indices of the columns we want to select
        let mut table_column_indices: Vec<usize> = Vec::new();
        for desired_column in column_names {
            let index = table_column_names
                .iter()
                .position(|x| x.0.eq(&desired_column));
            // Check that index is valid
            match index {
                Some(x) => {
                    table_column_indices.push(x);
                    let (_, col_type, output_col_name) = table_column_names.get(x).unwrap();
                    selected_schema.push((output_col_name.clone(), col_type.clone()));
                }
                None => {
                    return Err(format!(
                        "Column {} does not exist in any of the tables",
                        desired_column
                    ))
                }
            }
        }

        // The table_iterator returns a vector of rows where each row is a vector of cells on each iteration
        for table_rows in table_iterator {
            // Flatten the entire output row, but it includes all columns from all tables
            let mut output_row: Vec<Value> = Vec::new();
            for row_info in table_rows {
                output_row.extend(row_info.row.clone());
            }

            // Iterate through the output row and only select the columns we want
            let mut selected_cells: Vec<Value> = Vec::new();
            for (i, row_cell) in output_row.iter().enumerate() {
                if table_column_indices.contains(&i) {
                    selected_cells.push(row_cell.clone());
                }
            }

            // Append the selected_cells row to our result
            selected_rows.push(selected_cells.clone());
        }
    }

    Ok((selected_schema, selected_rows))
}

/// This method implements the SQL Insert statement. It takes in the table name and the values to be inserted
/// into the table. It returns a string containing the number of rows inserted.
/// If the table does not exist, it returns an error.
/// If the number of values to be inserted does not match the number of columns in the table, it returns an error.
/// If the values to be inserted are not of the correct type, it returns an error.
pub fn insert(
    values: Vec<Row>,
    table_name: String,
    database: &Database,
) -> Result<(String, InsertDiff), String> {
    database.get_table_path(&table_name)?;
    let table_dir: String = database.get_current_branch_path();
    let mut table = Table::new(&table_dir, &table_name, None)?;
    // Ensure that the number of values to be inserted matches the number of columns in the table
    values.iter().try_for_each(|vec| {
        if vec.len() != table.schema.len() {
            return Err(format!(
                "Error: Values Inserted did not match Schema {}",
                table_name
            ));
        }
        vec.iter()
            .zip(table.schema.iter())
            .try_for_each(|(val, (_, col_type))| {
                if !col_type.match_value(&val) {
                    return Err(format!(
                        "Error: Value {} is not of type {}",
                        val.to_string(),
                        col_type.to_string()
                    ));
                }
                Ok(())
            })?;
        Ok(())
    })?;
    // Actually insert the values into the table
    let len = values.len();
    let diff = table.insert_rows(values)?;
    // TODO: Use this diff in a commit
    Ok((format!("{} rows were successfully inserted.", len), diff))
}

#[cfg(test)]
mod tests {
    use super::*;
    use crate::util::dbtype::{Column, Value};
    use serial_test::serial;

    #[test]
    #[serial]
    fn test_select_single_table_star() {
        // This tests
        // SELECT * FROM select_test_db.test_table1
        let columns = vec!["*".to_string()];
        let tables = vec![("test_table1".to_string(), "T".to_string())]; // [(table_name, alias)]

        let new_db: Database = Database::new("select_test_db".to_string()).unwrap();

        let schema: Schema = vec![
            ("id".to_string(), Column::I32),
            ("name".to_string(), Column::String(50)),
            ("age".to_string(), Column::I32),
        ];

<<<<<<< HEAD
        let result = select(columns.to_owned(), tables, new_db.clone()).unwrap();
=======
        create_table(&"test_table1".to_string(), &schema, &new_db).unwrap();

        insert(
            [
                vec![
                    Value::I32(1),
                    Value::String("Iron Man".to_string()),
                    Value::I32(40),
                ],
                vec![
                    Value::I32(2),
                    Value::String("Spiderman".to_string()),
                    Value::I32(20),
                ],
            ]
            .to_vec(),
            "test_table1".to_string(),
            &new_db,
        )
        .unwrap();

        let result = select(&columns.to_owned(), &tables, &new_db).unwrap();
>>>>>>> cdada1c6

        assert_eq!(result.0[0], ("id".to_string(), Column::I32));
        assert_eq!(result.0[1], ("name".to_string(), Column::String(50)));
        assert_eq!(result.0[2], ("age".to_string(), Column::I32));

        // Assert that 2 rows were returned
        assert_eq!(result.1.iter().len(), 2);

        // Assert that the first row is correct
        assert_eq!(result.1[0][0], Value::I32(1));
        assert_eq!(result.1[0][1], Value::String("Iron Man".to_string()));
        assert_eq!(result.1[0][2], Value::I32(40));

        // Assert that the second row is correct
        assert_eq!(result.1[1][0], Value::I32(2));
        assert_eq!(result.1[1][1], Value::String("Spiderman".to_string()));
        assert_eq!(result.1[1][2], Value::I32(20));

        // Delete the test database
        new_db.delete_database().unwrap();
    }

    #[test]
    #[serial]
    fn test_select_multi_table_star() {
        // This tests:
        // SELECT * FROM select_test_db.test_table1, select_test_db.test_table2
        let columns = vec!["*".to_string()];
        let tables = vec![
            ("test_table1".to_string(), "T1".to_string()),
            ("test_table2".to_string(), "T2".to_string()),
        ]; // [(table_name, alias)]

        let new_db: Database = Database::new("select_test_db".to_string()).unwrap();

        let schema1: Schema = vec![
            ("id".to_string(), Column::I32),
            ("name".to_string(), Column::String(50)),
            ("age".to_string(), Column::I32),
        ];
        let schema2: Schema = vec![
            ("id".to_string(), Column::I32),
            ("country".to_string(), Column::String(50)),
        ];

        create_table(&"test_table1".to_string(), &schema1, &new_db).unwrap();
        create_table(&"test_table2".to_string(), &schema2, &new_db).unwrap();

        // Write rows to first table
        insert(
            [
                vec![
                    Value::I32(1),
                    Value::String("Robert Downey Jr.".to_string()),
                    Value::I32(40),
                ],
                vec![
                    Value::I32(2),
                    Value::String("Tom Holland".to_string()),
                    Value::I32(20),
                ],
            ]
            .to_vec(),
            "test_table1".to_string(),
            &new_db,
        )
        .unwrap();

        // Write rows to second table
        insert(
            [
                vec![Value::I32(1), Value::String("United States".to_string())],
                vec![Value::I32(2), Value::String("Britain".to_string())],
            ]
            .to_vec(),
            "test_table2".to_string(),
            &new_db,
        )
        .unwrap();

        // Run the SELECT query
<<<<<<< HEAD
        let result = select(columns.to_owned(), tables, new_db.clone()).unwrap();
=======
        let result = select(&columns.to_owned(), &tables, &new_db).unwrap();
>>>>>>> cdada1c6

        // Check that the schema is correct
        assert_eq!(result.0[0], ("id".to_string(), Column::I32));
        assert_eq!(result.0[1], ("name".to_string(), Column::String(50)));
        assert_eq!(result.0[2], ("age".to_string(), Column::I32));
        assert_eq!(result.0[3], ("id".to_string(), Column::I32));
        assert_eq!(result.0[4], ("country".to_string(), Column::String(50)));

        // Check that we returned 4 rows
        assert_eq!(result.1.iter().len(), 4);

        // Check that the first row is correct
        assert_eq!(result.1[0][0], Value::I32(1));
        assert_eq!(
            result.1[0][1],
            Value::String("Robert Downey Jr.".to_string())
        );
        assert_eq!(result.1[0][2], Value::I32(40));
        assert_eq!(result.1[0][3], Value::I32(1));
        assert_eq!(result.1[0][4], Value::String("United States".to_string()));

        // Check that the second row is correct
        assert_eq!(result.1[1][0], Value::I32(1));
        assert_eq!(
            result.1[1][1],
            Value::String("Robert Downey Jr.".to_string())
        );
        assert_eq!(result.1[1][2], Value::I32(40));
        assert_eq!(result.1[1][3], Value::I32(2));
        assert_eq!(result.1[1][4], Value::String("Britain".to_string()));

        // Check that the third row is correct
        assert_eq!(result.1[2][0], Value::I32(2));
        assert_eq!(result.1[2][1], Value::String("Tom Holland".to_string()));
        assert_eq!(result.1[2][2], Value::I32(20));
        assert_eq!(result.1[2][3], Value::I32(1));
        assert_eq!(result.1[2][4], Value::String("United States".to_string()));

        // Check that the fourth row is correct
        assert_eq!(result.1[3][0], Value::I32(2));
        assert_eq!(result.1[3][1], Value::String("Tom Holland".to_string()));
        assert_eq!(result.1[3][2], Value::I32(20));
        assert_eq!(result.1[3][3], Value::I32(2));
        assert_eq!(result.1[3][4], Value::String("Britain".to_string()));

        // Delete the test database
        new_db.delete_database().unwrap();
    }

    #[test]
    #[serial]
    fn test_select_single_table_specific_columns() {
        // This tests
        // SELECT T.id, T.name FROM select_test_db.test_table1 T;
        let columns = vec!["T.id".to_string(), "T.name".to_string()];
        let tables = vec![("test_table1".to_string(), "T".to_string())]; // [(table_name, alias)]

        let new_db: Database = Database::new("select_test_db".to_string()).unwrap();

        let schema: Schema = vec![
            ("id".to_string(), Column::I32),
            ("name".to_string(), Column::String(50)),
            ("age".to_string(), Column::I32),
        ];

        create_table(&"test_table1".to_string(), &schema, &new_db).unwrap();
        insert(
            vec![
                vec![
                    Value::I32(1),
                    Value::String("Iron Man".to_string()),
                    Value::I32(40),
                ],
                vec![
                    Value::I32(2),
                    Value::String("Spiderman".to_string()),
                    Value::I32(20),
                ],
                vec![
                    Value::I32(3),
                    Value::String("Doctor Strange".to_string()),
                    Value::I32(35),
                ],
            ],
            "test_table1".to_string(),
            &new_db,
        )
        .unwrap();

        // Run the SELECT query
<<<<<<< HEAD
        let result = select(columns.to_owned(), tables, new_db.clone()).unwrap();
=======
        let result = select(&columns.to_owned(), &tables, &new_db).unwrap();
>>>>>>> cdada1c6

        assert_eq!(result.0[0], ("id".to_string(), Column::I32));
        assert_eq!(result.0[1], ("name".to_string(), Column::String(50)));

        // Assert that 3 rows were returned
        assert_eq!(result.1.iter().len(), 3);

        // Assert that each row only has 2 columns
        for row in result.1.clone() {
            assert_eq!(row.len(), 2);
        }

        // Assert that the first row is correct
        assert_eq!(result.1[0][0], Value::I32(1));
        assert_eq!(result.1[0][1], Value::String("Iron Man".to_string()));

        // Assert that the second row is correct
        assert_eq!(result.1[1][0], Value::I32(2));
        assert_eq!(result.1[1][1], Value::String("Spiderman".to_string()));

        // Assert that the third row is correct
        assert_eq!(result.1[2][0], Value::I32(3));
        assert_eq!(result.1[2][1], Value::String("Doctor Strange".to_string()));

        // Delete the test database
        new_db.delete_database().unwrap();
    }

    #[test]
    #[serial]
    fn test_select_multiple_tables_specific_columns() {
        // This tests
        // SELECT T1.id, T2.country FROM select_test_db.test_table1 T1, select_test_db.test_table2 T2;
        let columns = vec!["T1.id".to_string(), "T2.country".to_string()];
        let tables = vec![
            ("test_table1".to_string(), "T1".to_string()),
            ("test_table2".to_string(), "T2".to_string()),
        ]; // [(table_name, alias)]

        let new_db: Database = Database::new("select_test_db".to_string()).unwrap();

        let schema1: Schema = vec![
            ("id".to_string(), Column::I32),
            ("name".to_string(), Column::String(50)),
            ("age".to_string(), Column::I32),
        ];

        create_table(&"test_table1".to_string(), &schema1, &new_db).unwrap();

        insert(
            vec![
                vec![
                    Value::I32(1),
                    Value::String("Robert Downey Jr.".to_string()),
                    Value::I32(40),
                ],
                vec![
                    Value::I32(2),
                    Value::String("Tom Holland".to_string()),
                    Value::I32(20),
                ],
            ],
            "test_table1".to_string(),
            &new_db,
        )
        .unwrap();

        let schema2: Schema = vec![
            ("id".to_string(), Column::I32),
            ("country".to_string(), Column::String(50)),
        ];

        create_table(&"test_table2".to_string(), &schema2, &new_db).unwrap();

        insert(
            vec![
                vec![Value::I32(5), Value::String("United States".to_string())],
                vec![Value::I32(6), Value::String("Britain".to_string())],
            ],
            "test_table2".to_string(),
            &new_db,
        )
        .unwrap();

        // Run the SELECT query
<<<<<<< HEAD
        let result = select(columns.to_owned(), tables, new_db.clone()).unwrap();
=======
        let result = select(&columns.to_owned(), &tables, &new_db).unwrap();
>>>>>>> cdada1c6

        assert_eq!(result.0[0], ("id".to_string(), Column::I32));
        assert_eq!(result.0[1], ("country".to_string(), Column::String(50)));

        // Assert that 4 rows were returned
        assert_eq!(result.1.iter().len(), 4);

        // Assert that each row only has 2 columns
        for row in result.1.clone() {
            assert_eq!(row.len(), 2);
        }

        // Assert that the first row is correct
        assert_eq!(result.1[0][0], Value::I32(1));
        assert_eq!(result.1[0][1], Value::String("United States".to_string()));

        // Assert that the second row is correct
        assert_eq!(result.1[1][0], Value::I32(1));
        assert_eq!(result.1[1][1], Value::String("Britain".to_string()));

        // Assert that the third row is correct
        assert_eq!(result.1[2][0], Value::I32(2));
        assert_eq!(result.1[2][1], Value::String("United States".to_string()));

        // Assert that the fourth row is correct
        assert_eq!(result.1[3][0], Value::I32(2));
        assert_eq!(result.1[3][1], Value::String("Britain".to_string()));

        // Delete the test database
        new_db.delete_database().unwrap();
    }

    #[test]
    #[serial]
    fn test_invalid_column_select() {
        // This tests
        // SELECT id, name, age, invalid_column FROM select_test_db.test_table1;

        let columns = vec![
            "id".to_string(),
            "name".to_string(),
            "age".to_string(),
            "invalid_column".to_string(),
        ];
        let tables = vec![("test_table1".to_string(), "".to_string())]; // [(table_name, alias)]

        let new_db: Database = Database::new("select_test_db".to_string()).unwrap();

        let schema1: Schema = vec![
            ("id".to_string(), Column::I32),
            ("name".to_string(), Column::String(50)),
            ("age".to_string(), Column::I32),
        ];

        create_table(&"test_table1".to_string(), &schema1, &new_db).unwrap();

        insert(
            vec![
                vec![
                    Value::I32(1),
                    Value::String("Robert Downey Jr.".to_string()),
                    Value::I32(40),
                ],
                vec![
                    Value::I32(2),
                    Value::String("Tom Holland".to_string()),
                    Value::I32(20),
                ],
            ],
            "test_table1".to_string(),
            &new_db,
        )
        .unwrap();

        // Run the SELECT query
<<<<<<< HEAD
        let result = select(columns.to_owned(), tables, new_db.clone());
=======
        let result = select(&columns.to_owned(), &tables, &new_db);
>>>>>>> cdada1c6

        // Verify that SELECT failed
        assert!(result.is_err());

        // Delete the test database
        new_db.delete_database().unwrap();
    }

    #[test]
    #[serial]
    fn test_invalid_table_select() {
        // This tests
        // SELECT id, name, age FROM select_test_db.test_table1, select_test_db.test_table2;

        let columns = vec!["id".to_string(), "name".to_string(), "age".to_string()];
        let tables = vec![
            ("test_table1".to_string(), "".to_string()),
            ("test_table2".to_string(), "".to_string()),
        ]; // [(table_name, alias)]

        let new_db: Database = Database::new("select_test_db".to_string()).unwrap();

        let schema1: Schema = vec![
            ("id".to_string(), Column::I32),
            ("name".to_string(), Column::String(50)),
            ("age".to_string(), Column::I32),
        ];

        create_table(&"test_table1".to_string(), &schema1, &new_db).unwrap();

        insert(
            vec![
                vec![
                    Value::I32(1),
                    Value::String("Robert Downey Jr.".to_string()),
                    Value::I32(40),
                ],
                vec![
                    Value::I32(2),
                    Value::String("Tom Holland".to_string()),
                    Value::I32(20),
                ],
            ],
            "test_table1".to_string(),
            &new_db,
        )
        .unwrap();

        // Run the SELECT query
<<<<<<< HEAD
        let result = select(columns.to_owned(), tables, new_db.clone());
=======
        let result = select(&columns.to_owned(), &tables, &new_db);
>>>>>>> cdada1c6

        // Verify that SELECT failed
        assert!(result.is_err());

        // Delete the test database
        new_db.delete_database().unwrap();
    }

    #[test]
    #[serial]
    fn test_insert_columns() {
        // SELECT T.id, T.name FROM select_test_db.test_table1 T;
        let columns = ["T.id".to_string(), "T.name".to_string()];
        let tables = [("test_table1".to_string(), "T".to_string())]; // [(table_name, alias)]

        let new_db: Database = Database::new("insert_test_db".to_string()).unwrap();
        let schema: Schema = vec![
            ("id".to_string(), Column::I32),
            ("name".to_string(), Column::String(50)),
            ("age".to_string(), Column::I32),
        ];

        create_table(&"test_table1".to_string(), &schema, &new_db).unwrap();
        let rows = vec![
            vec![
                Value::I32(1),
                Value::String("Iron Man".to_string()),
                Value::I32(40),
            ],
            vec![
                Value::I32(2),
                Value::String("Spiderman".to_string()),
                Value::I32(20),
            ],
            vec![
                Value::I32(3),
                Value::String("Doctor Strange".to_string()),
                Value::I32(35),
            ],
            vec![
                Value::I32(4),
                Value::String("Captain America".to_string()),
                Value::I32(100),
            ],
            vec![
                Value::I32(5),
                Value::String("Thor".to_string()),
                Value::I32(1000),
            ],
        ];
        let (_, diff) = insert(rows.clone(), "test_table1".to_string(), &new_db).unwrap();

        // Verify that the insert was successful by looking at the diff first
        assert_eq!(diff.rows.len(), 5);
        assert_eq!(diff.schema, schema);
        assert_eq!(diff.table_name, "test_table1".to_string());
        assert_eq!(diff.rows[0].row, rows[0]);
        assert_eq!(diff.rows[1].row, rows[1]);
        assert_eq!(diff.rows[2].row, rows[2]);
        assert_eq!(diff.rows[3].row, rows[3]);
        assert_eq!(diff.rows[4].row, rows[4]);

        // Run the SELECT query and ensure that the result is correct
        let result = select(&columns.to_owned(), &tables, &new_db).unwrap();

        assert_eq!(result.0[0], ("id".to_string(), Column::I32));
        assert_eq!(result.0[1], ("name".to_string(), Column::String(50)));

        // Assert that 3 rows were returned
        assert_eq!(result.1.iter().len(), 5);

        // Assert that each row only has 2 columns
        for row in result.1.clone() {
            assert_eq!(row.len(), 2);
        }

        // Assert that the first row is correct
        assert_eq!(result.1[0][0], Value::I32(1));
        assert_eq!(result.1[0][1], Value::String("Iron Man".to_string()));

        // Assert that the second row is correct
        assert_eq!(result.1[1][0], Value::I32(2));
        assert_eq!(result.1[1][1], Value::String("Spiderman".to_string()));

        // Assert that the third row is correct
        assert_eq!(result.1[2][0], Value::I32(3));
        assert_eq!(result.1[2][1], Value::String("Doctor Strange".to_string()));

        // Assert that the fourth row is correct
        assert_eq!(result.1[3][0], Value::I32(4));
        assert_eq!(result.1[3][1], Value::String("Captain America".to_string()));

        // Assert that the fifth row is correct
        assert_eq!(result.1[4][0], Value::I32(5));
        assert_eq!(result.1[4][1], Value::String("Thor".to_string()));

        // Delete the test database
        new_db.delete_database().unwrap();
    }

    #[test]
    #[serial]
    fn test_invalid_insert() {
        let new_db: Database = Database::new("insert_test_db".to_string()).unwrap();
        let schema: Schema = vec![
            ("id".to_string(), Column::I32),
            ("name".to_string(), Column::String(50)),
            ("age".to_string(), Column::I32),
        ];

        create_table(&"test_table1".to_string(), &schema, &new_db).unwrap();
        let rows = vec![
            vec![
                Value::I32(1),
                Value::String("Iron Man".to_string()),
                Value::I32(40),
            ],
            vec![
                Value::I32(2),
                Value::String("Spiderman".to_string()),
                Value::I32(20),
            ],
            vec![Value::I32(3), Value::I32(35)],
            vec![
                Value::I32(4),
                Value::String("Captain America".to_string()),
                Value::I32(100),
            ],
        ];

        assert!(insert(rows, "test_table1".to_string(), &new_db).is_err());
        // Delete the test database
        new_db.delete_database().unwrap();
    }

    #[test]
    #[serial]
    // Ensures that insert can cast values to the correct type if possible
    fn test_insert_casts() {
        // SELECT T.id, T.name FROM select_test_db.test_table1 T;
        let columns = ["T.id".to_string(), "T.name".to_string()];
        let tables = [("test_table1".to_string(), "T".to_string())]; // [(table_name, alias)]

        let new_db: Database = Database::new("insert_test_db".to_string()).unwrap();
        let schema: Schema = vec![
            ("id".to_string(), Column::I32),
            ("name".to_string(), Column::String(50)),
            ("age".to_string(), Column::Double),
        ];

        create_table(&"test_table1".to_string(), &schema, &new_db).unwrap();
        let rows = vec![
            vec![
                Value::I64(100), // Can only insert I32
                Value::String("Iron Man".to_string()),
                Value::Float(3.456),
            ],
            vec![
                Value::I32(2),
                Value::String("Spiderman".to_string()),
                Value::Double(3.43456),
            ],
            vec![
                Value::I32(3),
                Value::String("Doctor Strange".to_string()),
                Value::Double(322.456),
            ],
            vec![
                Value::I32(4),
                Value::String("Captain America".to_string()),
                Value::Double(12.456),
            ],
        ];

        let (_, diff) = insert(rows.clone(), "test_table1".to_string(), &new_db).unwrap();

        // Verify that the insert was successful by looking at the diff first
        assert_eq!(diff.rows.len(), 4);
        assert_eq!(diff.schema, schema);
        assert_eq!(diff.table_name, "test_table1".to_string());
        assert_eq!(diff.rows[0].row, rows[0]);
        assert_eq!(diff.rows[1].row, rows[1]);
        assert_eq!(diff.rows[2].row, rows[2]);
        assert_eq!(diff.rows[3].row, rows[3]);

        // Run the SELECT query and ensure that the result is correct
        let result = select(&columns.to_owned(), &tables, &new_db).unwrap();

        assert_eq!(result.0[0], ("id".to_string(), Column::I32));
        assert_eq!(result.0[1], ("name".to_string(), Column::String(50)));

        // Assert that 3 rows were returned
        assert_eq!(result.1.iter().len(), 4);

        // Assert that each row only has 2 columns
        for row in result.1.clone() {
            assert_eq!(row.len(), 2);
        }

        // Assert that the first row is correct
        assert_eq!(result.1[0][0], Value::I32(100)); // Casted from I64
        assert_eq!(result.1[0][1], Value::String("Iron Man".to_string()));

        // Assert that the second row is correct
        assert_eq!(result.1[1][0], Value::I32(2));
        assert_eq!(result.1[1][1], Value::String("Spiderman".to_string()));

        // Assert that the third row is correct
        assert_eq!(result.1[2][0], Value::I32(3));
        assert_eq!(result.1[2][1], Value::String("Doctor Strange".to_string()));

        // Assert that the fourth row is correct
        assert_eq!(result.1[3][0], Value::I32(4));
        assert_eq!(result.1[3][1], Value::String("Captain America".to_string()));
        // Delete the test database
        new_db.delete_database().unwrap();
    }

    #[test]
    #[serial]
    // Ensures that insert exits if a value cannot be casted
    fn test_insert_invalid_casts() {
        let new_db: Database = Database::new("insert_test_db".to_string()).unwrap();
        let schema: Schema = vec![
            ("id".to_string(), Column::I32),
            ("name".to_string(), Column::String(50)),
            ("age".to_string(), Column::Double),
        ];

        create_table(&"test_table1".to_string(), &schema, &new_db).unwrap();
        let rows = vec![
            vec![
                Value::I64(100), // Can only insert I32
                Value::String("Iron Man".to_string()),
                Value::String("Robert Downey".to_string()),
            ],
            vec![
                Value::I32(2),
                Value::String("Spiderman".to_string()),
                Value::Double(3.43456),
            ],
            vec![
                Value::I32(3),
                Value::String("Doctor Strange".to_string()),
                Value::Double(322.456),
            ],
            vec![
                Value::I32(4),
                Value::String("Captain America".to_string()),
                Value::Double(12.456),
            ],
        ];

        assert!(insert(rows, "test_table1".to_string(), &new_db).is_err());

        // Delete the test database
        new_db.delete_database().unwrap();
    }
}<|MERGE_RESOLUTION|>--- conflicted
+++ resolved
@@ -5,16 +5,19 @@
 use itertools::Itertools;
 use sqlparser::ast::{ColumnDef, DataType, Expr, Query, SetExpr, Statement};
 
-pub fn parse_col_def(data_type: DataType) -> Option<u64> {
-    let data_tuple = match data_type {
-        DataType::Char(size) => size,
-        DataType::Varchar(size) => size,
-        DataType::Nvarchar(size) => size,
-        DataType::Int(size) => size,
-        DataType::Float(size) => size,
-        _ => Some(0),
+pub fn parse_col_def(data_type: ColumnDef) -> Result<Column, String> {
+    let data_col = match data_type.data_type {
+        DataType::SmallInt(_) => Column::I32,
+        DataType::Int(_) => Column::I64,
+        DataType::Float(_) => Column::Float,
+        DataType::Double => Column::Double,
+        DataType::Boolean => Column::Bool,
+        DataType::Timestamp => Column::Timestamp,
+        DataType::Char(_) => Column::String(1),
+        DataType::Varchar(Some(size)) => Column::String(size as u16),
+        _ => Err("Unsupported data type")?,
     };
-    data_tuple
+    Ok(data_col)
 }
 
 /// A parse function, that starts with a string and returns either a table for query commands
@@ -53,16 +56,13 @@
             },
             Statement::CreateTable { name, columns, .. } => {
                 let table_name = name.0[0].value.to_string();
-                println!("Table name: {}", table_name);
-                let mut column_names: Vec<(String, String)> = Vec::new();
+                let mut schema = Schema::new();
+
                 for c in columns.iter() {
-                    let column_name = c.name.value.to_string();
-                    let column_type = c.data_type.to_string();
-                    column_names.push((column_name, column_type));
+                    schema.push((c.name.clone().value, parse_col_def(c.clone()).unwrap()));
                 }
-                let database: Database = Database::new("test_db".to_string()).unwrap();
-                // let result = create(table_name, column_names); //
-                // println!("{:?}", result);
+                let database: Database = Database::new("test_db1".to_string()).unwrap();
+                let result = create_table(&table_name, &schema, &database);
             }
             Statement::Insert {
                 table_name,
@@ -76,6 +76,7 @@
                     column_names.push(c.value.to_string());
                 }
                 let mut all_data = Vec::new();
+                let mut values: Vec<Row> = Vec::new();
                 match *source.body.clone() {
                     SetExpr::Values(values) => {
                         let values_list = values.0;
@@ -127,15 +128,9 @@
 /// is an array of tuples where the first element is the table name and the second element is the alias.
 /// It returns a tuple containing the schema and the rows of the resulting table.
 pub fn select(
-<<<<<<< HEAD
     column_names: Vec<String>,
     table_names: Vec<(String, String)>,
     database: Database,
-=======
-    column_names: &[String],
-    table_names: &[(String, String)],
-    database: &Database,
->>>>>>> cdada1c6
 ) -> Result<(Schema, Vec<Vec<Value>>), String> {
     if table_names.len() == 0 || column_names.len() == 0 {
         return Err("Malformed SELECT Command".to_string());
@@ -308,32 +303,8 @@
             ("age".to_string(), Column::I32),
         ];
 
-<<<<<<< HEAD
         let result = select(columns.to_owned(), tables, new_db.clone()).unwrap();
-=======
-        create_table(&"test_table1".to_string(), &schema, &new_db).unwrap();
-
-        insert(
-            [
-                vec![
-                    Value::I32(1),
-                    Value::String("Iron Man".to_string()),
-                    Value::I32(40),
-                ],
-                vec![
-                    Value::I32(2),
-                    Value::String("Spiderman".to_string()),
-                    Value::I32(20),
-                ],
-            ]
-            .to_vec(),
-            "test_table1".to_string(),
-            &new_db,
-        )
-        .unwrap();
-
-        let result = select(&columns.to_owned(), &tables, &new_db).unwrap();
->>>>>>> cdada1c6
+        print!("Result: {:?}", result);
 
         assert_eq!(result.0[0], ("id".to_string(), Column::I32));
         assert_eq!(result.0[1], ("name".to_string(), Column::String(50)));
@@ -415,11 +386,7 @@
         .unwrap();
 
         // Run the SELECT query
-<<<<<<< HEAD
         let result = select(columns.to_owned(), tables, new_db.clone()).unwrap();
-=======
-        let result = select(&columns.to_owned(), &tables, &new_db).unwrap();
->>>>>>> cdada1c6
 
         // Check that the schema is correct
         assert_eq!(result.0[0], ("id".to_string(), Column::I32));
@@ -510,11 +477,7 @@
         .unwrap();
 
         // Run the SELECT query
-<<<<<<< HEAD
         let result = select(columns.to_owned(), tables, new_db.clone()).unwrap();
-=======
-        let result = select(&columns.to_owned(), &tables, &new_db).unwrap();
->>>>>>> cdada1c6
 
         assert_eq!(result.0[0], ("id".to_string(), Column::I32));
         assert_eq!(result.0[1], ("name".to_string(), Column::String(50)));
@@ -600,11 +563,7 @@
         .unwrap();
 
         // Run the SELECT query
-<<<<<<< HEAD
         let result = select(columns.to_owned(), tables, new_db.clone()).unwrap();
-=======
-        let result = select(&columns.to_owned(), &tables, &new_db).unwrap();
->>>>>>> cdada1c6
 
         assert_eq!(result.0[0], ("id".to_string(), Column::I32));
         assert_eq!(result.0[1], ("country".to_string(), Column::String(50)));
@@ -680,11 +639,7 @@
         .unwrap();
 
         // Run the SELECT query
-<<<<<<< HEAD
         let result = select(columns.to_owned(), tables, new_db.clone());
-=======
-        let result = select(&columns.to_owned(), &tables, &new_db);
->>>>>>> cdada1c6
 
         // Verify that SELECT failed
         assert!(result.is_err());
@@ -734,11 +689,7 @@
         .unwrap();
 
         // Run the SELECT query
-<<<<<<< HEAD
         let result = select(columns.to_owned(), tables, new_db.clone());
-=======
-        let result = select(&columns.to_owned(), &tables, &new_db);
->>>>>>> cdada1c6
 
         // Verify that SELECT failed
         assert!(result.is_err());
@@ -751,8 +702,8 @@
     #[serial]
     fn test_insert_columns() {
         // SELECT T.id, T.name FROM select_test_db.test_table1 T;
-        let columns = ["T.id".to_string(), "T.name".to_string()];
-        let tables = [("test_table1".to_string(), "T".to_string())]; // [(table_name, alias)]
+        let columns = vec!["T.id".to_string(), "T.name".to_string()];
+        let tables = vec![("test_table1".to_string(), "T".to_string())]; // [(table_name, alias)]
 
         let new_db: Database = Database::new("insert_test_db".to_string()).unwrap();
         let schema: Schema = vec![
@@ -802,7 +753,7 @@
         assert_eq!(diff.rows[4].row, rows[4]);
 
         // Run the SELECT query and ensure that the result is correct
-        let result = select(&columns.to_owned(), &tables, &new_db).unwrap();
+        let result = select(columns.to_owned(), tables, new_db.clone()).unwrap();
 
         assert_eq!(result.0[0], ("id".to_string(), Column::I32));
         assert_eq!(result.0[1], ("name".to_string(), Column::String(50)));
@@ -879,8 +830,8 @@
     // Ensures that insert can cast values to the correct type if possible
     fn test_insert_casts() {
         // SELECT T.id, T.name FROM select_test_db.test_table1 T;
-        let columns = ["T.id".to_string(), "T.name".to_string()];
-        let tables = [("test_table1".to_string(), "T".to_string())]; // [(table_name, alias)]
+        let columns = vec!["T.id".to_string(), "T.name".to_string()];
+        let tables = vec![("test_table1".to_string(), "T".to_string())]; // [(table_name, alias)]
 
         let new_db: Database = Database::new("insert_test_db".to_string()).unwrap();
         let schema: Schema = vec![
@@ -925,7 +876,7 @@
         assert_eq!(diff.rows[3].row, rows[3]);
 
         // Run the SELECT query and ensure that the result is correct
-        let result = select(&columns.to_owned(), &tables, &new_db).unwrap();
+        let result = select(columns.to_owned(), tables, new_db.clone()).unwrap();
 
         assert_eq!(result.0[0], ("id".to_string(), Column::I32));
         assert_eq!(result.0[1], ("name".to_string(), Column::String(50)));
