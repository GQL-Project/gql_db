use std::collections::HashMap;

use super::aggregate::resolve_aggregates;
use super::predicate::{
    resolve_comparison, resolve_predicate, resolve_pure_value, resolve_reference, resolve_value,
    solve_predicate, solve_value, PredicateSolver, ValueSolver,
};
use super::table_iterator::{RowIterator, TableIterator};
use crate::fileio::pageio::{read_page, Page, PageType};
use crate::user::userdata::*;
use crate::util::dbtype::Column;
use crate::util::row::{Row, RowInfo};
use crate::version_control::diff::*;
use crate::{
    btree::{btree::*, indexes::*},
    fileio::{
        databaseio::*,
        header::*,
        tableio::{self, *},
    },
    util::row::RowLocation,
};

use crate::util::dbtype::Value;
use itertools::{Itertools, MultiProduct};
use sqlparser::ast::{
<<<<<<< HEAD
    AlterTableOperation, ColumnOption, ColumnOptionDef, Expr, Ident, OrderByExpr, Query, Select,
    SelectItem, SetExpr, SetOperator, Statement,
=======
    AlterTableOperation, Expr, Ident, OrderByExpr, Query, Select, SelectItem, SetExpr, SetOperator,
    Statement, BinaryOperator,
>>>>>>> afb199b8
};

pub type Tables = Vec<(Table, String)>;
pub type ColumnAliases = Vec<ColumnAlias>;
pub type ColumnAlias = (String, Column, String); // Format (<table_alias>.<column_name>, <column_type>, <output_column_name>)
pub type IndexRefs = HashMap<String, usize>;

/// A parse function, that starts with a string and returns either a table for query commands
/// or a string for
pub fn execute_query(
    ast: &Vec<Statement>,
    user: &mut User,
    _command: &String,
) -> Result<(Vec<String>, Vec<Row>), String> {
    if ast.len() == 0 {
        return Err("Empty AST".to_string());
    }
    for a in ast.iter() {
        match a {
            Statement::Query(q) => {
                return parse_query(&q.body, user, q);
            }
            _ => print!("Not a query\n"),
        };
    }
    Err("No query found".to_string())
}

fn parse_query(
    set_expr: &SetExpr,
    user: &mut User,
    query: &Query,
) -> Result<(Vec<String>, Vec<Row>), String> {
    match &set_expr {
        SetExpr::Select(s) => parse_select(&s, user, Some(query)),
        SetExpr::SetOperation {
            op,
            all: _,
            left,
            right,
        } => {
            let (left_cols, left_rows) = parse_query(&left, user, query)?;
            let (right_cols, right_rows) = parse_query(&right, user, query)?;

            let row = set_operations(op, left_rows.clone(), right_rows.clone())?;
            if left_rows.is_empty() && !right_rows.is_empty() {
                return Ok((right_cols, row));
            }
            Ok((left_cols, row))
        }
        SetExpr::Query(q) => parse_query(&q.body, user, &q),
        _ => Err("Not a select\n".to_string()),
    }
}

fn parse_select(
    s: &Select,
    user: &mut User,
    query: Option<&Query>,
) -> Result<(Vec<String>, Vec<Row>), String> {
    let mut columns = Vec::new();
    for c in s.projection.iter() {
        columns.push(c.clone());
    }
    let mut table_names = Vec::new();
    let mut where_clause: Option<Expr> = None;
    // This will be the new 'where' clause resulting from the joins
    let mut join_clause: Vec<Expr> = Vec::new();
    let mut unioned_rows: Vec<Row> = Vec::new();
    //let mut join_union_clauses: Vec<Expr> = Vec::new();

    for t in s.from.iter() {
        println!("{:?}", t);
        if t.joins.len() > 0 {
            // Get the table name and alias if present
            let table_name = t.relation.to_string();
            let table_name: Vec<&str> = table_name.split(" ").collect();
            if table_name.len() == 3 {
                table_names.push((table_name[0].to_string(), table_name[2].to_string()));
            } else {
                table_names.push((table_name[0].to_string(), "".to_string()));
            }

            for j in t.joins.iter() {
                // Get the table name and alias if present
                let table_name = j.relation.to_string();
                let table_name: Vec<&str> = table_name.split(" ").collect();
                if table_name.len() == 3 {
                    table_names.push((table_name[0].to_string(), table_name[2].to_string()));
                } else {
                    table_names.push((table_name[0].to_string(), "".to_string()));
                }

                // Get the join condition
                let join_condition: Expr = match &j.join_operator {
                    sqlparser::ast::JoinOperator::Inner(inner) => {
                        match inner {
                            sqlparser::ast::JoinConstraint::On(on) => on.clone(),
                            _ => Err("Unsupported join type".to_string())?,
                        }
                    },
                    // Hacky solution for left outer joins
                    sqlparser::ast::JoinOperator::LeftOuter(l_outer) => {
                        match l_outer {
                            sqlparser::ast::JoinConstraint::On(on) => {
                                let (left_col, right_col) = match on {
                                    Expr::BinaryOp {left, op, right} => {
                                        match op {
                                            sqlparser::ast::BinaryOperator::Eq => {
                                                let left_col = match &**left {
                                                    Expr::CompoundIdentifier(ident) => {
                                                        ident[0].value.clone() + "." + &ident[1].value.clone()
                                                    },
                                                    _ => Err("Unsupported Left Ident type".to_string())?,
                                                };
                                                let right_col = match &**right {
                                                    Expr::CompoundIdentifier(ident) => {
                                                        ident[0].value.clone() + "." + &ident[1].value.clone()
                                                    },
                                                    _ => Err("Unsupported Right Ident type".to_string())?,
                                                };
                                                (left_col, right_col)
                                            }
                                            _ => Err("Unsupported Binary Op type".to_string())?,
                                        }
                                    }
                                    _ => Err("Unsupported left/right col type".to_string())?,
                                };
                                // Construct the following query:
                                // SELECT T1.id, T1.name, NULL, NULL
                                // FROM table1 T1, table2 T2
                                // WHERE <left_col> NOT IN (
                                //     SELECT <right_col> FROM table2 T2
                                // );

                                // Run the subquery: SELECT <right_col> FROM <table2>
                                let cols: Vec<SelectItem> = vec![
                                    SelectItem::UnnamedExpr(
                                        Expr::Identifier(
                                            Ident {
                                                value: right_col.clone(),
                                                quote_style: None,
                                            }
                                        )
                                    ),
                                ];
                                let (_, inner_query_rows) = select(
                                    cols,
                                    None,
                                    Vec::new(),
                                    Vec::new(),
                                    &vec![table_names[table_names.len() - 1].clone()],
                                    get_db_instance()?,
                                    user
                                )?;
                                
                                // Construct the NOT IN clause
                                let mut not_in_clause = Expr::BinaryOp {
                                    left: Box::new(Expr::Value(sqlparser::ast::Value::Number("1".to_string(), true))),
                                    op: BinaryOperator::Eq,
                                    right: Box::new(Expr::Value(sqlparser::ast::Value::Number("1".to_string(), true))),
                                };
                                for inner_query_val in inner_query_rows.clone() {
                                    not_in_clause = Expr::BinaryOp {
                                        left: Box::new(not_in_clause),
                                        op: BinaryOperator::NotEq,
                                        right: Box::new(Expr::Value(sqlparser::ast::Value::Number(inner_query_val[0].to_string(), true))),
                                    }
                                }

                                //join_union_clauses.push(not_in_clause.clone());

                                // Construct the rest of the query
                                // Get all the columns from the first table
                                let mut cols: Vec<SelectItem> = Vec::new();
                                for col in &columns {
                                    let is_from_first_table: bool = match col {
                                        SelectItem::UnnamedExpr(Expr::CompoundIdentifier(ident)) => {
                                            ident[0].value == table_names[0].1
                                        },
                                        _ => false,
                                    };
                                    if is_from_first_table {
                                        cols.push(col.clone());
                                    }
                                }

                                // Add the NULL columns from the second table
                                let num_nulls = columns.len() - cols.len();
                                for _ in 0..num_nulls {
                                    cols.push(SelectItem::UnnamedExpr(Expr::Value(sqlparser::ast::Value::Null)));
                                }

                                println!("Not in clause: {:?}", not_in_clause);
                                println!("Columns: {:?}", columns);
                                println!("Cols: {:?}", cols);
                                println!("table_names: {:?}", table_names);

                                // Run the query
                                let (col_names, mut rows) = select(
                                    cols,
                                    Some(not_in_clause),
                                    Vec::new(),
                                    Vec::new(),
                                    &table_names,
                                    get_db_instance()?,
                                    user
                                )?;

                                let mut new_rows = rows.iter().filter(|row: &&Row| {
                                    let mut is_good = true;
                                    for iqr in &inner_query_rows {
                                        if row[0] == iqr[0] {
                                            is_good = false;
                                            break;
                                        }
                                    }
                                    is_good
                                }).map(|row| row.clone()).unique().collect::<Vec<Row>>();


                                unioned_rows.append(&mut new_rows);

                                on.clone()
                            },
                            _ => Err("Unsupported join type".to_string())?,
                        }
                    },
                    _ => Err("Unsupported join type".to_string())?,
                };
                join_clause.push(join_condition);
            }
        }
        else {
            let table_name = t.to_string();
            let table_name: Vec<&str> = table_name.split(" ").collect();
            if table_name.len() == 3 {
                table_names.push((table_name[0].to_string(), table_name[2].to_string()));
            } else {
                table_names.push((table_name[0].to_string(), "".to_string()));
            }
        }
    }

    // If we don't have any joins, just use the existing WHERE clause
    if join_clause.len() == 0 {
        where_clause = s.selection.clone();
    }
    // If we do have joins
    else {
        // Assemble the join_clause into a single expression
        let mut join_expr: Expr = join_clause[0].clone();
        for i in 1..join_clause.len() {
            join_expr = Expr::BinaryOp {
                left: Box::new(join_expr),
                op: sqlparser::ast::BinaryOperator::And,
                right: Box::new(join_clause[i].clone()),
            };
        }

        // If we have an existing WHERE clause, add the join clause to it
        let where_clause_joins: Expr = match &s.selection {
            Some(clause) => Expr::BinaryOp {
                left: Box::new(clause.clone()),
                op: sqlparser::ast::BinaryOperator::And,
                right: Box::new(join_expr),
            },
            None => join_expr,
        };

        where_clause = Some(where_clause_joins);
    }

    println!("");
    println!("Columns: {:?}", columns);
    println!("Tables: {:?}", table_names);
    println!("Where clause: {:?}", where_clause);
    println!("Unioned Rows: {:?}", unioned_rows); 
    //println!("Join union clauses: {:?}", join_union_clauses);

    // Execute the select statement
    let (res_columns, mut res_rows) = select(
        columns.clone(),
        where_clause,
        s.group_by.clone(),
        query.map_or(vec![], |q| q.order_by.clone()),
        &table_names,
        get_db_instance()?,
        user,
    )?;

    if unioned_rows.len() > 0 {
        res_rows.append(&mut unioned_rows);
    }

    // Limit and Offset
    if let Some(query) = query {
        let limit: Option<usize> = match &query.limit {
            Some(l) => match resolve_pure_value(l)? {
                Value::I32(i) => Some(i as usize),
                Value::I64(i) => Some(i as usize),
                _ => None,
            },
            None => None,
        };
        let offset: usize = match &query.offset {
            Some(l) => match resolve_pure_value(&l.value)? {
                Value::I32(i) => i as usize,
                Value::I64(i) => i as usize,
                _ => 0,
            },
            None => 0,
        };
        if offset >= res_rows.len() {
            return Ok((res_columns, Vec::new()));
        }
        if let Some(l) = limit {
            res_rows = res_rows[offset..(offset + l).min(res_rows.len())].to_vec();
        }
    }
    Ok((res_columns, res_rows))
}

pub fn execute_update(
    ast: &Vec<Statement>,
    user: &mut User,
    command: &String,
) -> Result<String, String> {
    if ast.len() == 0 {
        return Err("Empty AST".to_string());
    }
    let mut results: Vec<String> = Vec::new();
    // Commands: create, insert, select
    for a in ast.iter() {
        match a {
            Statement::CreateIndex {
                name,
                table_name,
                columns,
                unique: _,
                if_not_exists: _,
            } => {
                let table_dir: String = get_db_instance()?.get_current_working_branch_path(user);
                let table_name: String = table_name.to_string();
                let index_name: String = name.0[0].value.clone();

                let column_names: Vec<String> = columns.iter().map(|c| c.to_string()).collect();

                let (_, idx_new_diff): (_, IndexCreateDiff) = BTree::create_btree_index(
                    &table_dir,
                    &table_name,
                    None,
                    column_names,
                    index_name,
                )?;

                user.append_diff(&Diff::IndexCreate(idx_new_diff));
                results.push("Successfully created index".to_string());
            }
            Statement::Update {
                table,
                assignments,
                from: _,
                selection,
            } => {
                let final_table; // What is the best way to do this?
                let mut all_data: Vec<(String, Expr)> = Vec::new();
                let final_alias;

                match table.relation.clone() {
                    sqlparser::ast::TableFactor::Table {
                        name: table_name,
                        alias,
                        args: _,
                        with_hints: _,
                    } => {
                        // Now you have the table
                        final_alias = match alias {
                            Some(x) => x.to_string(),
                            None => "".to_string(),
                        };
                        final_table = table_name.to_string();
                    }
                    _ => {
                        // Not a table inside the TableFactor enum
                        return Err("Error parsing".to_string());
                    }
                }

                // Iterate through and build vector of assignments to pass to update
                for assignment in assignments {
                    let column_name;
                    let insert_value = assignment.value.clone();
                    column_name = assignment.id[0].value.clone();

                    all_data.push((column_name, insert_value));
                }

                results.push(
                    update(
                        all_data,
                        final_table,
                        final_alias,
                        selection.clone(),
                        get_db_instance()?,
                        user,
                    )?
                    .0,
                );
            }
            Statement::Delete {
                table_name,
                using: _,
                selection,
            } => {
                let final_table; // What is the best way to do this?
                let final_alias;
                match table_name.clone() {
                    sqlparser::ast::TableFactor::Table {
                        name: table_name,
                        alias,
                        args: _,
                        with_hints: _,
                    } => {
                        // Now you have the table
                        final_alias = match alias {
                            Some(x) => x.to_string(),
                            None => "".to_string(),
                        };
                        final_table = table_name.to_string();
                    }
                    _ => {
                        // Not a table inside the TableFactor enum
                        return Err("Error parsing".to_string());
                    }
                }

                results.push(
                    delete(
                        final_table,
                        final_alias,
                        selection.clone(),
                        get_db_instance()?,
                        user,
                    )?
                    .0,
                );
            }
            Statement::Drop {
                object_type,
                if_exists,
                names,
                cascade: _,
                purge: _,
            } => {
                match object_type.clone() {
                    sqlparser::ast::ObjectType::Table => {
                        if names.len() != 1 {
                            return Err("Can only drop one table at a time".to_string());
                        }

                        let table_name: String = names[0].to_string();

                        // If the table doesn't exist on this branch, return an error
                        if (!if_exists)
                            && (!get_db_instance()?.get_tables(user)?.contains(&table_name))
                        {
                            return Err(format!("Table {} does not exist", table_name));
                        }

                        let result: TableRemoveDiff =
                            drop_table(&table_name, get_db_instance()?, user)?;
                        results.push(format!("Table dropped: {}", result.table_name));
                    }
                    sqlparser::ast::ObjectType::Index => {
                        if names.len() != 1 {
                            return Err("Can only drop one index at a time".to_string());
                        }

                        let idents: Vec<Ident> = names[0].0.clone();
                        if idents.len() != 2 {
                            return Err("Must specify one index and table to drop {table_name}.{index_name}".to_string());
                        }

                        let table_name: &String = &idents[0].value;
                        let index_name: &String = &idents[1].value;

                        let table_dir: String =
                            get_db_instance()?.get_current_working_branch_path(user);

                        let idx_rem_diff: IndexRemoveDiff =
                            BTree::drop_btree_index(&table_dir, table_name, None, index_name)?;

                        user.append_diff(&Diff::IndexRemove(idx_rem_diff));
                        results.push(format!("Index dropped: {}", index_name));
                    }
                    _ => {
                        return Err("Can only drop tables and indexes".to_string());
                    }
                }
            }
            Statement::CreateTable { name, columns, .. } => {
                let table_name = name.0[0].value.to_string();
                let mut schema = Schema::new();

                for c in columns.iter() {
                    schema.push((c.name.value.clone(), Column::from_col_def(c)?));
                }
                let _result = create_table(&table_name, &schema, get_db_instance()?, user)?;
                results.push(format!("Table created: {}", table_name));
            }
            Statement::Insert {
                table_name,
                columns: _,
                source,
                ..
            } => {
                let table_name = table_name.0[0].value.to_string();
                // Keeping all_data as a vector of rows allows us to also easily integrate select later on
                let mut all_data: Vec<Row> = Vec::new();
                match *source.body.clone() {
                    SetExpr::Values(values) => {
                        let values_list = values.0;
                        for row in values_list {
                            let mut data = Vec::new();
                            for k in row {
                                data.push(
                                    // We don't need any additional information to solve this, hence the empty vectors and maps
                                    // Here, we effectively convert the Expr's into our Value types
                                    resolve_pure_value(&k)?,
                                );
                            }
                            all_data.push(data);
                        }
                    }
                    SetExpr::Select(v) => {
                        let (_, rows) = parse_select(&v, user, None)?;
                        all_data = rows;
                    }
                    _ => {
                        return Err("Expected a Values statement".to_string());
                    }
                }
                results.push(insert(all_data, table_name, get_db_instance()?, user)?.0);
            }
            Statement::AlterTable { name, operation } => {
                let instance = get_db_instance()?;
                let table_name = name.0[0].value.to_string();

                let all_tables = instance.get_tables(user)?;
                if !all_tables.clone().contains(&table_name) {
                    return Err(format!("Table {} does not exist", table_name));
                }

                let table = Table::from_user(user, &instance, &table_name, None)?;

                let mut schemas = table.schema.clone();
                let mut rows = table.into_iter().collect::<Vec<RowInfo>>();

                match operation {
                    AlterTableOperation::AddColumn { column_def } => {
                        let column_name = column_def.name.value.to_string();
                        if schemas.iter().any(|x| x.0 == column_name) {
                            return Err(format!("Column name {} already exists", column_name));
                        }
                        let column = Column::from_col_def(&column_def)?;
                        let column_nullable = column.clone().as_nullable();
                        let added_schema = (column_name.clone(), column_nullable.clone());
                        schemas.push(added_schema);
                        for r in rows.iter_mut() {
                            r.row.push(Value::Null(column.clone()));
                        }

                        // drop the old table
                        drop_table(&table_name, instance, user)?;

                        // create the new table with the new schema and insert values
                        create_table(&table_name, &schemas, instance, user)?;
                        for r in rows.iter() {
                            insert(vec![r.row.clone()], table_name.clone(), instance, user)?;
                        }

                        results.push(format!(
                            "Column added {}({:?}) to Table {}",
                            column_name, column, table_name
                        ));
                    }
                    AlterTableOperation::DropColumn {
                        column_name,
                        if_exists,
                        cascade,
                    } => {
                        let column_name = column_name.to_string();

                        if !schemas.iter().any(|x| x.0 == column_name) {
                            return Err(format!("Column name {} does not exist", column_name));
                        }

                        // find the index of the column to drop
                        let column_index = schemas
                            .iter()
                            .position(|(name, _)| name == &column_name)
                            .unwrap();

                        // drop the index in the vector
                        schemas.remove(column_index);
                        for r in rows.iter_mut() {
                            r.row.remove(column_index);
                        }

                        // drop the old table
                        drop_table(&table_name, instance, user)?;

                        // create the new table with the new schema and insert values
                        create_table(&table_name, &schemas, instance, user)?;
                        for r in rows.iter() {
                            insert(vec![r.row.clone()], table_name.clone(), instance, user)?;
                        }

                        results.push(format!(
                            "Column {} dropped in Table {}",
                            column_name, table_name
                        ));
                    }
                    AlterTableOperation::ChangeColumn {
                        old_name,
                        new_name,
                        data_type,
                        options,
                    } => {
                        let old_name = old_name.to_string();
                        let new_name = new_name.to_string();
                        let mut column = Column::from_datatype_def(data_type)?;

                        if options.len() > 0 {
                            match options[0] {
                                ColumnOption::Null => {
                                    column = Column::Nullable(Box::new(column.clone()));
                                }
                                _ => {}
                            }
                        }

                        if !schemas.iter().any(|x| x.0 == old_name) {
                            return Err(format!("Column name {} does not exist", old_name));
                        }

                        if schemas
                            .iter()
                            .any(|x| x.0 == old_name && x.1.is_nullable() && !column.is_nullable())
                        {
                            return Err(format!("Cannot change Nullable to not Nullable"));
                        }

                        // find the index of the column to drop
                        let column_index = schemas
                            .iter()
                            .position(|(name, _)| name == &old_name)
                            .unwrap();

                        // drop the replace in the vector
                        schemas[column_index] = (new_name.clone(), column.clone());

                        for r in rows.iter_mut() {
                            r.row[column_index] =
                                column.clone().coerce_type(r.row[column_index].clone())?;
                        }

                        // drop the old table
                        drop_table(&table_name, instance, user)?;

                        // create the new table with the new schema and insert values
                        create_table(&table_name, &schemas, instance, user)?;
                        for r in rows.iter() {
                            insert(vec![r.row.clone()], table_name.clone(), instance, user)?;
                        }

                        results.push(format!(
                            "Column {} changed to {}({:?}) in Table {}",
                            old_name, new_name, column, table_name
                        ));
                    }
                    _ => {
                        return Err("Can only add, drop, or change columns".to_string());
                    }
                }
            }
            _ => {
                return Err(format!("Not a valid command: {0}", a));
            }
        }
    }
    if results.len() == 0 {
        Err("No command found".to_string())
    } else {
        user.append_command(command);
        Ok(results.join("\n"))
    }
}

/// Creates a new table within the given database named <table_name><TABLE_FILE_EXTENSION>
/// with the given schema.
/// It appends the diff to the user passed in
pub fn create_table(
    table_name: &String,
    schema: &Schema,
    database: &Database,
    user: &mut User,
) -> Result<(Table, TableCreateDiff), String> {
    let table_dir: String = database.get_current_working_branch_path(&user);

    // Create a table file and return it
    let results = tableio::create_table(table_name, schema, &table_dir)?;
    user.append_diff(&Diff::TableCreate(results.1.clone()));
    Ok(results)
}

/// Drops a table from the given database.
/// It appends the diff to the user passed in
pub fn drop_table(
    table_name: &String,
    database: &Database,
    user: &mut User,
) -> Result<TableRemoveDiff, String> {
    let table_dir: String = database.get_current_working_branch_path(user);

    // Delete the table file and return it
    let results = delete_table_in_dir(table_name, &table_dir)?;
    user.append_diff(&Diff::TableRemove(results.clone()));
    Ok(results)
}

/// This method implements the SQL Select statement. It takes in the column and table names where table_names
/// is an array of tuples where the first element is the table name and the second element is the alias.
/// It returns a tuple containing the schema and the rows of the resulting table.
pub fn select(
    columns: Vec<SelectItem>,
    where_expr: Option<Expr>,
    group_by: Vec<Expr>,        // Empty if no group by
    order_by: Vec<OrderByExpr>, // Empty if no order by
    table_names: &Vec<(String, String)>,
    database: &Database,
    user: &User, // If a user is present, query that user's branch. Otherwise, query main branch
) -> Result<(Vec<String>, Vec<Row>), String> {
    if table_names.len() == 0 || columns.len() == 0 {
        return Err("Malformed SELECT Command".to_string());
    }

    // The schema that would be returned from the select statement
    let mut column_names: Vec<String> = Vec::new();

    let tables: Tables = load_aliased_tables(database, user, &table_names)?;

    // This is where the fun begins... ;)
    let table_aliases: ColumnAliases = gen_column_aliases(&tables);
    let index_refs = get_index_refs(&table_aliases);

    // Pass through columns with no aliases used to provide an alias if unambiguous
    let mut column_exprs: Vec<Expr> =
        resolve_columns(columns, &mut column_names, &tables, &table_aliases)?;

    // Convert the where expression into a predicate solver
    let where_pred: Option<PredicateSolver> = match &where_expr {
        Some(pred) => Some(where_clause(pred, &table_names, get_db_instance()?, user)?),
        None => None,
    };

    // Construct the iterators for each table
    let mut table_iters: Vec<TableIterator> = Vec::new();
    for (table, alias) in tables {
        // If we are using a where predicate, check if we can use an index
        let mut used_index: bool = false;
        if where_pred.is_some() {
            let expr: Expr = where_expr.clone().unwrap();

            // Get the index id for this specific table for this specific query
            let index_id: Option<IndexID> =
                get_index_id_from_expr(&expr, &table_aliases, &index_refs, &alias)?;

            // If we can use an index (i.e. the where clause references only one table)
            if let Some(index_id) = index_id {
                // Check if this table has this index
                if let Some(idx_val) = table.indexes.get(&index_id) {
                    // We can use the index, so we can use the index to get the rows
                    let btree_pagenum: u32 = idx_val.0;
                    let index_name: String = idx_val.1.clone();
                    let index_key_type: IndexKeyType = index_id
                        .iter()
                        .map(|x| table.schema[*x as usize].1.clone())
                        .collect();

                    let btree: BTree = BTree::load_btree_from_root_page(
                        &table,
                        btree_pagenum,
                        index_id,
                        index_key_type,
                        index_name,
                    )?;

                    let res_rows: Vec<RowInfo> = btree.get_rows_matching_expr(&expr)?;

                    // Load the result rows into a row iterator
                    table_iters.push(TableIterator::RowIter(RowIterator::new(res_rows)));
                    used_index = true;
                }
            }
        }

        if !used_index {
            table_iters.push(TableIterator::TableIter(table));
        }
    }

    // Create an iterator of table iterators using the cartesion product of the tables
    let table_iterator: MultiProduct<TableIterator> =
        table_iters.into_iter().multi_cartesian_product();

    // Add order by cases to the column expressions (and track when to discard them later)
    let order_start: usize = column_exprs.len();
    column_exprs.append(
        &mut order_by
            .iter()
            .map(|order_exp| order_exp.expr.clone())
            .collect(),
    );

    // Instead of directly adding rows to a Vector, we add them to a HashMap from the group_by columns to the rows in that group
    let mut grouped_rows: HashMap<Row, Vec<(Row, Row)>> = HashMap::new();

    let column_solver: Vec<ValueSolver> = solve_row(&column_exprs, &table_aliases, &index_refs)?;
    let group_solver: Vec<ValueSolver> = solve_row(&group_by, &table_aliases, &index_refs)?;
    // let order_solver: ComparisonSolver = solve_comparison(&order_by, &table_aliases, &index_refs)?;

    // The table_iterator returns a vector of rows where each row is a vector of cells on each iteration
    for table_rows in table_iterator {
        // Flatten the entire output row, but it includes all columns from all tables
        let mut output_row: Row = Vec::new();
        for row_info in table_rows {
            output_row.extend(row_info.row);
        }
        if resolve_predicate(&where_pred, &output_row)? {
            // Iterate through the output row and apply the column functions to each row
            let selected_cells: Row = resolve_row(&column_solver, &output_row)?;
            let group_row: Row = resolve_row(&group_solver, &output_row)?;
            // Append the selected_cells row to our result
            grouped_rows
                .entry(group_row)
                .or_insert_with(Vec::new)
                .push((selected_cells, output_row));
        }
    }

    // Solve aggregate functions and create the selected rows that are now ready to be returned
    let mut resolved_groups: Vec<Row> = grouped_rows
        .into_values()
        .map(|rows| resolve_aggregates(rows, &column_exprs, &table_aliases, &index_refs))
        .flatten_ok()
        .collect::<Result<Vec<Row>, String>>()?;

    // Sort the remaining rows using the order by clause
    resolved_groups
        .sort_unstable_by(|row1, row2| resolve_comparison(row1, row2, order_start, &order_by));

    // Drop the order by columns now
    let selected_rows: Vec<Row> = resolved_groups
        .into_iter()
        .map(|row| row[0..order_start].to_vec())
        .collect();

    Ok((column_names, selected_rows))
}

fn solve_row(
    group_by: &Vec<Expr>,
    table_aliases: &ColumnAliases,
    index_refs: &IndexRefs,
) -> Result<Vec<ValueSolver>, String> {
    let group_solver = group_by
        .iter()
        .map(|item| solve_value(item, &table_aliases, &index_refs))
        .collect::<Result<Vec<ValueSolver>, String>>()?;
    Ok(group_solver)
}

fn resolve_row(column_funcs: &Vec<ValueSolver>, output_row: &Row) -> Result<Row, String> {
    let selected_cells: Row = column_funcs
        .iter()
        .map(|f| resolve_value(f, &output_row))
        .collect::<Result<Vec<_>, _>>()?;
    Ok(selected_cells)
}

/// This method implements the SQL update statement
pub fn update(
    values: Vec<(String, Expr)>,
    table_name: String,
    alias: String,
    where_expr: Option<Expr>,
    database: &Database,
    user: &mut User,
) -> Result<(String, UpdateDiff), String> {
    database.get_table_path(&table_name, user)?;
    let table: Table = Table::from_user(user, database, &table_name, None)?;
    let mut selected_rows: Vec<RowInfo> = Vec::new();
    let tables: Tables =
        load_aliased_tables(database, user, &vec![(table_name.clone(), alias.clone())])?;
    let column_aliases: ColumnAliases = gen_column_aliases(&tables);
    let index_refs: IndexRefs = get_index_refs(&column_aliases);

    let values: Vec<(String, ValueSolver)> = values
        .into_iter()
        .map(|(name, expr)| Ok((name, solve_value(&expr, &column_aliases, &index_refs)?)))
        .collect::<Result<Vec<(String, ValueSolver)>, String>>()?;

    // Convert the where expression into a predicate solver
    let table_names: Vec<(String, String)> = vec![(table_name.clone(), alias.clone())];
    let selection: Option<PredicateSolver> = match &where_expr {
        Some(pred) => Some(where_clause(pred, &table_names, get_db_instance()?, user)?),
        None => None,
    };

    let mut iterator: Option<TableIterator> = None;

    // Construct the iterators for each table
    // If we are using a where predicate, check if we can use an index
    let mut used_index: bool = false;
    if where_expr.is_some() {
        let expr: Expr = where_expr.clone().unwrap();

        // Get the index id for this specific table for this specific query
        let index_id: Option<IndexID> =
            get_index_id_from_expr(&expr, &column_aliases, &index_refs, &alias)?;

        // If we can use an index (i.e. the where clause references only one table)
        if let Some(index_id) = index_id {
            // Check if this table has this index
            if let Some(idx_val) = table.indexes.get(&index_id) {
                // We can use the index, so we can use the index to get the rows
                let btree_pagenum: u32 = idx_val.0;
                let index_name: String = idx_val.1.clone();
                let index_key_type: IndexKeyType = index_id
                    .iter()
                    .map(|x| table.schema[*x as usize].1.clone())
                    .collect();

                let btree: BTree = BTree::load_btree_from_root_page(
                    &table,
                    btree_pagenum,
                    index_id,
                    index_key_type,
                    index_name,
                )?;

                let res_rows: Vec<RowInfo> = btree.get_rows_matching_expr(&expr)?;

                // Load the result rows into a row iterator
                iterator = Some(TableIterator::RowIter(RowIterator::new(res_rows)));
                used_index = true;
            }
        }
    }

    if !used_index {
        iterator = Some(TableIterator::TableIter(table.clone()));
    }

    for row_info in iterator.unwrap() {
        if resolve_predicate(&selection, &row_info.row)? {
            // Append the selected_cells row to our result
            let mut row_info = row_info.clone();
            for (name, value) in values.iter() {
                let value = resolve_value(&value, &row_info.row)?;
                let column_name = resolve_reference(name.clone(), &column_aliases)?;
                let index = *index_refs.get(&column_name).ok_or(format!(
                    "Column name {} not found in table {}",
                    column_name, &table_name
                ))?;
                row_info.row[index] = value;
            }
            selected_rows.push(row_info);
        }
    }

    let len: usize = selected_rows.len();
    let diff: UpdateDiff = table.rewrite_rows(selected_rows)?;
    user.append_diff(&Diff::Update(diff.clone()));
    Ok((format!("{} rows were successfully updated.", len), diff))
}

pub fn delete(
    table_name: String,
    alias: String,
    where_expr: Option<Expr>,
    database: &Database,
    user: &mut User,
) -> Result<(String, RemoveDiff), String> {
    let table = Table::from_user(user, database, &table_name, None)?;
    let mut selected_rows: Vec<RowLocation> = Vec::new();
    let tables: Tables =
        load_aliased_tables(database, user, &vec![(table_name.clone(), alias.clone())])?;
    let column_aliases: ColumnAliases = gen_column_aliases(&tables);
    let index_refs: IndexRefs = get_index_refs(&column_aliases);

    // Convert the where expression into a predicate solver
    let table_names: Vec<(String, String)> = vec![(table_name.clone(), alias.clone())];
    let selection: Option<PredicateSolver> = match &where_expr {
        Some(pred) => Some(where_clause(pred, &table_names, get_db_instance()?, user)?),
        None => None,
    };

    let mut iterator: Option<TableIterator> = None;

    // Construct the iterators for each table
    // If we are using a where predicate, check if we can use an index
    let mut used_index: bool = false;
    if where_expr.is_some() {
        let expr: Expr = where_expr.clone().unwrap();

        // Get the index id for this specific table for this specific query
        let index_id: Option<IndexID> =
            get_index_id_from_expr(&expr, &column_aliases, &index_refs, &alias)?;

        // If we can use an index (i.e. the where clause references only one table)
        if let Some(index_id) = index_id {
            // Check if this table has this index
            if let Some(idx_val) = table.indexes.get(&index_id) {
                // We can use the index, so we can use the index to get the rows
                let btree_pagenum: u32 = idx_val.0;
                let index_name: String = idx_val.1.clone();
                let index_key_type: IndexKeyType = index_id
                    .iter()
                    .map(|x| table.schema[*x as usize].1.clone())
                    .collect();

                let btree: BTree = BTree::load_btree_from_root_page(
                    &table,
                    btree_pagenum,
                    index_id,
                    index_key_type,
                    index_name,
                )?;

                let res_rows: Vec<RowInfo> = btree.get_rows_matching_expr(&expr)?;

                // Load the result rows into a row iterator
                iterator = Some(TableIterator::RowIter(RowIterator::new(res_rows)));
                used_index = true;
            }
        }
    }

    if !used_index {
        iterator = Some(TableIterator::TableIter(table.clone()));
    }

    for row_info in iterator.unwrap() {
        if resolve_predicate(&selection, &row_info.row)? {
            // Append the selected_cells row to our result
            selected_rows.push(row_info.get_row_location());
        }
    }

    let len: usize = selected_rows.len();
    let diff: RemoveDiff = table.remove_rows(selected_rows)?;
    user.append_diff(&Diff::Remove(diff.clone()));

    Ok((format!("{} rows were deleted.", len), diff))
}

/// This method implements the SQL Insert statement. It takes in the table name and the values to be inserted
/// into the table. It returns a string containing the number of rows inserted.
/// If the table does not exist, it returns an error.
/// If the number of values to be inserted does not match the number of columns in the table, it returns an error.
/// If the values to be inserted are not of the correct type, it returns an error.
/// It appends the diff to the user passed in
pub fn insert(
    values: Vec<Row>,
    table_name: String,
    database: &Database,
    user: &mut User,
) -> Result<(String, InsertDiff), String> {
    database.get_table_path(&table_name, user)?;
    let mut table = Table::from_user(user, database, &table_name, None)?;
    // Ensure that the number of values to be inserted matches the number of columns in the table
    let values = values
        .into_iter()
        .map(|x| {
            if x.len() != table.schema.len() {
                Err(format!(
                    "Number of values ({}) to be inserted does not match the number of columns in the table ({})"
                , x.len(), table.schema.len()))
            } else {
                Ok(x
                    .into_iter()
                    .zip(table.schema.iter())
                    .map(|(val, (_, col))| {
                        col.coerce_type(val).map_err(|e| format!("Error parsing value: {}", e))
                    })
                    .collect::<Result<Row, String>>()?)
            }
        })
        .collect::<Result<Vec<Row>, _>>().map_err(|x| x.to_string())?;
    // Actually insert the values into the table
    let len: usize = values.len();
    let diff: InsertDiff = table.insert_rows(values)?;
    user.append_diff(&Diff::Insert(diff.clone()));
    Ok((format!("{} rows were successfully inserted.", len), diff))
}

// This method implements the SQL Where clause. It takes in an expression, and generates
// a function that takes in a row and returns a boolean. The function returns an error if
// the expression is invalid.
pub fn where_clause(
    pred: &Expr,
    table_names: &Vec<(String, String)>,
    database: &Database,
    user: &User,
) -> Result<PredicateSolver, String> {
    let tables = load_aliased_tables(database, user, &table_names)?;
    let column_aliases = gen_column_aliases(&tables);
    let index_refs = get_index_refs(&column_aliases);
    solve_predicate(pred, &column_aliases, &index_refs)
}

// Generating tables with aliases from a list of table names,
// and creating new aliases where necessary
fn load_aliased_tables(
    database: &Database,
    user: &User,
    table_names: &Vec<(String, String)>,
) -> Result<Tables, String> {
    let tables: Vec<(Table, String)> = table_names
        .iter()
        .map(|(table_name, alias)| {
            let table = Table::from_user(user, database, table_name, None)?;
            if alias.is_empty() {
                // If no alias is provided, use the table name as the alias
                let alias = table_name.clone();
                Ok((table, alias))
            } else {
                Ok((table, alias.to_string()))
            }
        })
        .collect::<Result<Tables, String>>()?;
    Ok(tables)
}

// Get the names of all the columns in the tables along with their aliases in
// the format <alias>.<column_name> and store them in a vector of tuples
// alongside their column types and new column name when output.
// It will be a vector of tuples where each tuple is of the form:
// (<table_alias>.<column_name>, <column_type>, <output_column_name>)
pub fn gen_column_aliases(tables: &Tables) -> ColumnAliases {
    tables
        .iter()
        .map(|(table, alias): &(Table, String)| {
            table
                .schema
                .iter()
                .map(|(name, coltype)| {
                    (
                        format!("{}.{}", alias, name.clone()),
                        coltype.clone(),
                        name.clone(),
                    )
                })
                .collect::<ColumnAliases>()
        })
        .flatten()
        .collect::<ColumnAliases>()
}

// Get the names of all the columns in the tables along with their aliases in
// the format <alias>.<column_name> and store them in a vector of tuples
// alongside their column types and new column name when output.
// It will be a vector of tuples where each tuple is of the form:
// (<table_alias>.<column_name>, <column_type>, <output_column_name>)
pub fn gen_column_aliases_from_schema(tables: &Vec<(Schema, String)>) -> ColumnAliases {
    tables
        .iter()
        .map(|(schema, alias): &(Schema, String)| {
            schema
                .iter()
                .map(|(name, coltype)| {
                    (
                        format!("{}.{}", alias, name.clone()),
                        coltype.clone(),
                        name.clone(),
                    )
                })
                .collect::<ColumnAliases>()
        })
        .flatten()
        .collect::<ColumnAliases>()
}

/// Hashmap from column names to index in the row
pub fn get_index_refs(column_aliases: &ColumnAliases) -> IndexRefs {
    column_aliases
        .iter()
        .enumerate()
        .map(|(i, (name, _, _))| (name.clone(), i))
        .collect::<IndexRefs>()
}

/// Given a set of Columns, this creates a vector to reference these columns and apply relevant operations
fn resolve_columns(
    columns: Vec<SelectItem>,
    column_names: &mut Vec<String>,
    tables: &Tables,
    column_aliases: &ColumnAliases,
) -> Result<Vec<Expr>, String> {
    columns
        .into_iter()
        .map(|item| resolve_selects(item, column_names, &tables, column_aliases))
        .flatten_ok()
        .collect::<Result<Vec<Expr>, String>>()
}

/// Given a specific SelectItem, this will resolve the column name and create a function to resolve the value
fn resolve_selects(
    item: SelectItem,
    column_names: &mut Vec<String>,
    tables: &Tables,
    column_aliases: &ColumnAliases,
) -> Result<Vec<Expr>, String> {
    Ok(match item {
        SelectItem::ExprWithAlias { expr, alias: _ } => {
            column_names.push(expr.to_string());
            vec![expr]
        }
        SelectItem::UnnamedExpr(expr) => {
            column_names.push(expr.to_string());
            vec![expr]
        }
        // Pick out all the columns
        SelectItem::Wildcard => {
            let names: Vec<Expr> = column_aliases
                .iter()
                .map(|(x, _, _)| to_ident(x.clone()))
                .collect();
            column_names.append(
                column_aliases
                    .iter()
                    .map(|(_, _, z)| z.clone())
                    .collect::<Vec<String>>()
                    .as_mut(),
            );
            names
        }
        // Pick out all the columns from tha table, aliased
        SelectItem::QualifiedWildcard(idents) => {
            let name = idents
                .0
                .iter()
                .map(|x| x.to_string())
                .collect::<Vec<String>>()
                .join(".");
            let index = tables
                .iter()
                .position(|(t, alias)| t.name == name || alias == &name);
            if let Some(index) = index {
                let (table, alias) = tables.get(index).unwrap();
                table
                    .schema
                    .iter()
                    .map(|(colname, _)| {
                        column_names.push(colname.clone());
                        to_ident(format!("{}.{}", alias, colname))
                    })
                    .collect()
            } else {
                return Err(format!("Table {} not found.", name));
            }
        }
    })
}

pub fn to_ident(s: String) -> Expr {
    Expr::Identifier(Ident {
        value: s.to_string(),
        quote_style: None,
    })
}

pub fn set_operations(
    op: &SetOperator,
    left_rows: Vec<Row>,
    right_rows: Vec<Row>,
) -> Result<Vec<Row>, String> {
    // checking if the columns match
    if left_rows.is_empty() || right_rows.is_empty() {
        match op {
            SetOperator::Union => {
                if left_rows.is_empty() {
                    return Ok(right_rows);
                }
                return Ok(left_rows);
            }
            SetOperator::Except => {
                return Ok(left_rows);
            }
            SetOperator::Intersect => {
                return Ok(vec![]);
            }
        }
    }

    let left_columns: Vec<Column> = left_rows[0]
        .iter()
        .map(|v| v.get_coltype().as_nullable())
        .collect();
    let right_columns: Vec<Column> = right_rows[0]
        .iter()
        .map(|v| v.get_coltype().as_nullable())
        .collect();

    // Checking if the columns match
    if left_columns.len() != right_columns.len() {
        return Err("Incompatible types in set operation".to_string());
    }

    let schemas_match = left_columns
        .iter()
        // For each table 1, join it with it's column in table 2
        .zip(right_columns.iter())
        // Check if any do not match the condition that their types *should* match.
        .any(|(l, r)| l.match_type(r));

    if !schemas_match {
        return Err("Columns don't match".to_string());
    }

    let mut new_left: Vec<Row> = left_rows;
    // Create right rows by converting them to the same schema as the left rows
    let new_right: Vec<Row> = right_rows
        .into_iter()
        // For each row
        .map(|row| {
            // For each value
            row.into_iter()
                // Combine each value with it's supposed type
                .zip(left_columns.iter())
                // Convert the value to the correct type
                .map(|(val, col_type)| col_type.coerce_type(val))
                // Collect the values into a row
                .collect::<Result<Row, String>>()
        })
        .collect::<Result<Vec<Row>, String>>()?;

    match op {
        SetOperator::Union => {
            for row in new_right {
                if !new_left.contains(&row) {
                    new_left.push(row);
                }
            }
            Ok(new_left)
        }
        SetOperator::Except => {
            let mut rows: Vec<Row> = Vec::new();
            for row in new_left {
                if !new_right.contains(&row) {
                    rows.push(row);
                }
            }
            Ok(rows)
        }
        SetOperator::Intersect => {
            let mut rows: Vec<Row> = Vec::new();
            for row in new_right {
                if new_left.contains(&row) {
                    rows.push(row);
                }
            }
            Ok(rows)
        }
    }
}

#[cfg(test)]
pub mod tests {
    use super::*;
    use crate::{
        parser::parser::parse,
        util::{
            self,
            bench::create_demo_db,
            dbtype::{Column, Value},
        },
    };
    use serial_test::serial;

    pub fn to_selectitems(names: Vec<String>) -> Vec<SelectItem> {
        names
            .into_iter()
            .map(|name| SelectItem::UnnamedExpr(to_ident(name)))
            .collect()
    }

    #[test]
    #[serial]
    fn test_select_single_table_star() {
        // This tests
        // SELECT * FROM select_test_db.test_table1
        let columns = vec![SelectItem::Wildcard];
        let tables = vec![("test_table1".to_string(), "".to_string())]; // [(table_name, alias)]

        let new_db: Database = Database::new("select_test_db".to_string()).unwrap();

        let schema: Schema = vec![
            ("id".to_string(), Column::I32),
            ("name".to_string(), Column::String(50)),
            ("age".to_string(), Column::I32),
        ];

        // Create a new user on the main branch
        let mut user: User = User::new("test_user".to_string());

        create_table(&"test_table1".to_string(), &schema, &new_db, &mut user).unwrap();

        insert(
            [
                vec![
                    Value::I64(1),
                    Value::String("Iron Man".to_string()),
                    Value::I64(40),
                ],
                vec![
                    Value::I64(2),
                    Value::String("Spiderman".to_string()),
                    Value::I64(20),
                ],
            ]
            .to_vec(),
            "test_table1".to_string(),
            &new_db,
            &mut user,
        )
        .unwrap();

        let user: User = User::new("test_user".to_string());
        let result = select(
            columns.to_owned(),
            None,
            vec![],
            vec![],
            &tables,
            &new_db,
            &user,
        )
        .unwrap();

        assert_eq!(result.0[0], "id".to_string());
        assert_eq!(result.0[1], "name".to_string());
        assert_eq!(result.0[2], "age".to_string());

        // Assert that 2 rows were returned
        assert_eq!(result.1.iter().len(), 2);

        // Assert that the first row is correct
        assert_eq!(result.1[0][0], Value::I32(1));
        assert_eq!(result.1[0][1], Value::String("Iron Man".to_string()));
        assert_eq!(result.1[0][2], Value::I32(40));

        // Assert that the second row is correct
        assert_eq!(result.1[1][0], Value::I32(2));
        assert_eq!(result.1[1][1], Value::String("Spiderman".to_string()));
        assert_eq!(result.1[1][2], Value::I32(20));

        // Delete the test database
        new_db.delete_database().unwrap();
    }

    #[test]
    #[serial]
    fn test_select_multi_table_star() {
        // This tests:
        // SELECT * FROM select_test_db.test_table1, select_test_db.test_table2
        let columns = vec![SelectItem::Wildcard];
        let tables = vec![
            ("test_table1".to_string(), "T1".to_string()),
            ("test_table2".to_string(), "T2".to_string()),
        ]; // [(table_name, alias)]

        let new_db: Database = Database::new("select_test_db".to_string()).unwrap();

        let schema1: Schema = vec![
            ("id".to_string(), Column::I32),
            ("name".to_string(), Column::String(50)),
            ("age".to_string(), Column::I32),
        ];
        let schema2: Schema = vec![
            ("id".to_string(), Column::I32),
            ("country".to_string(), Column::String(50)),
        ];

        // Create a new user on the main branch
        let mut user: User = User::new("test_user".to_string());

        create_table(&"test_table1".to_string(), &schema1, &new_db, &mut user).unwrap();
        create_table(&"test_table2".to_string(), &schema2, &new_db, &mut user).unwrap();

        // Write rows to first table
        insert(
            [
                vec![
                    Value::I64(1),
                    Value::String("Robert Downey Jr.".to_string()),
                    Value::I64(40),
                ],
                vec![
                    Value::I64(2),
                    Value::String("Tom Holland".to_string()),
                    Value::I64(20),
                ],
            ]
            .to_vec(),
            "test_table1".to_string(),
            &new_db,
            &mut user,
        )
        .unwrap();

        // Write rows to second table
        insert(
            [
                vec![Value::I64(1), Value::String("United States".to_string())],
                vec![Value::I64(2), Value::String("Britain".to_string())],
            ]
            .to_vec(),
            "test_table2".to_string(),
            &new_db,
            &mut user,
        )
        .unwrap();

        // Run the SELECT query
        let user: User = User::new("test_user".to_string());
        let result = select(
            columns.to_owned(),
            None,
            vec![],
            vec![],
            &tables,
            &new_db,
            &user,
        )
        .unwrap();

        // Check that the schema is correct
        assert_eq!(result.0[0], "id".to_string());
        assert_eq!(result.0[1], "name".to_string());
        assert_eq!(result.0[2], "age".to_string());
        assert_eq!(result.0[3], "id".to_string());
        assert_eq!(result.0[4], "country".to_string());

        // Check that we returned 4 rows
        assert_eq!(result.1.iter().len(), 4);

        // Check that the first row is correct
        assert_eq!(result.1[0][0], Value::I32(1));
        assert_eq!(
            result.1[0][1],
            Value::String("Robert Downey Jr.".to_string())
        );
        assert_eq!(result.1[0][2], Value::I32(40));
        assert_eq!(result.1[0][3], Value::I32(1));
        assert_eq!(result.1[0][4], Value::String("United States".to_string()));

        // Check that the second row is correct
        assert_eq!(result.1[1][0], Value::I32(1));
        assert_eq!(
            result.1[1][1],
            Value::String("Robert Downey Jr.".to_string())
        );
        assert_eq!(result.1[1][2], Value::I32(40));
        assert_eq!(result.1[1][3], Value::I32(2));
        assert_eq!(result.1[1][4], Value::String("Britain".to_string()));

        // Check that the third row is correct
        assert_eq!(result.1[2][0], Value::I32(2));
        assert_eq!(result.1[2][1], Value::String("Tom Holland".to_string()));
        assert_eq!(result.1[2][2], Value::I32(20));
        assert_eq!(result.1[2][3], Value::I32(1));
        assert_eq!(result.1[2][4], Value::String("United States".to_string()));

        // Check that the fourth row is correct
        assert_eq!(result.1[3][0], Value::I32(2));
        assert_eq!(result.1[3][1], Value::String("Tom Holland".to_string()));
        assert_eq!(result.1[3][2], Value::I32(20));
        assert_eq!(result.1[3][3], Value::I32(2));
        assert_eq!(result.1[3][4], Value::String("Britain".to_string()));

        // Delete the test database
        new_db.delete_database().unwrap();
    }

    #[test]
    #[serial]
    fn test_select_single_table_specific_columns() {
        // This tests
        // SELECT T.id, T.name FROM select_test_db.test_table1 T;
        let columns = to_selectitems(vec!["T.id".to_string(), "name".to_string()]);
        let tables = vec![("test_table1".to_string(), "T".to_string())]; // [(table_name, alias)]

        let new_db: Database = Database::new("select_test_db".to_string()).unwrap();

        let schema: Schema = vec![
            ("id".to_string(), Column::I32),
            ("name".to_string(), Column::String(50)),
            ("age".to_string(), Column::I32),
        ];

        // Create a new user on the main branch
        let mut user: User = User::new("test_user".to_string());

        create_table(&"test_table1".to_string(), &schema, &new_db, &mut user).unwrap();
        insert(
            vec![
                vec![
                    Value::I64(1),
                    Value::String("Iron Man".to_string()),
                    Value::I64(40),
                ],
                vec![
                    Value::I64(2),
                    Value::String("Spiderman".to_string()),
                    Value::I64(20),
                ],
                vec![
                    Value::I64(3),
                    Value::String("Doctor Strange".to_string()),
                    Value::I64(35),
                ],
            ],
            "test_table1".to_string(),
            &new_db,
            &mut user,
        )
        .unwrap();

        // Run the SELECT query
        let user: User = User::new("test_user".to_string());
        let result = select(
            columns.to_owned(),
            None,
            vec![],
            vec![],
            &tables,
            &new_db,
            &user,
        )
        .unwrap();

        assert_eq!(result.0[0], "T.id".to_string());
        assert_eq!(result.0[1], "name".to_string());

        // Assert that 3 rows were returned
        assert_eq!(result.1.iter().len(), 3);

        // Assert that each row only has 2 columns
        for row in result.1.clone() {
            assert_eq!(row.len(), 2);
        }

        // Assert that the first row is correct
        assert_eq!(result.1[0][0], Value::I32(1));
        assert_eq!(result.1[0][1], Value::String("Iron Man".to_string()));

        // Assert that the second row is correct
        assert_eq!(result.1[1][0], Value::I32(2));
        assert_eq!(result.1[1][1], Value::String("Spiderman".to_string()));

        // Assert that the third row is correct
        assert_eq!(result.1[2][0], Value::I32(3));
        assert_eq!(result.1[2][1], Value::String("Doctor Strange".to_string()));

        // Delete the test database
        new_db.delete_database().unwrap();
    }

    #[test]
    #[serial]
    fn test_unaliased_select() {
        // This tests
        // SELECT T.id, T.name FROM select_test_db.test_table1 T;
        let columns = to_selectitems(vec!["id".to_string(), "name".to_string()]);
        let tables = vec![("test_table1".to_string(), "".to_string())]; // [(table_name, alias)]

        let new_db: Database = Database::new("select_test_db".to_string()).unwrap();

        let schema: Schema = vec![
            ("id".to_string(), Column::I32),
            ("name".to_string(), Column::String(50)),
            ("age".to_string(), Column::I32),
        ];

        // Create a new user on the main branch
        let mut user: User = User::new("test_user".to_string());

        create_table(&"test_table1".to_string(), &schema, &new_db, &mut user).unwrap();
        insert(
            vec![
                vec![
                    Value::I64(1),
                    Value::String("Iron Man".to_string()),
                    Value::I64(40),
                ],
                vec![
                    Value::I64(2),
                    Value::String("Spiderman".to_string()),
                    Value::I64(20),
                ],
                vec![
                    Value::I64(3),
                    Value::String("Doctor Strange".to_string()),
                    Value::I64(35),
                ],
            ],
            "test_table1".to_string(),
            &new_db,
            &mut user,
        )
        .unwrap();

        // Run the SELECT query
        let user: User = User::new("test_user".to_string());
        let result = select(
            columns.to_owned(),
            None,
            vec![],
            vec![],
            &tables,
            &new_db,
            &user,
        )
        .unwrap();

        assert_eq!(result.0[0], "id".to_string());
        assert_eq!(result.0[1], "name".to_string());

        // Assert that 3 rows were returned
        assert_eq!(result.1.iter().len(), 3);

        // Assert that each row only has 2 columns
        for row in result.1.clone() {
            assert_eq!(row.len(), 2);
        }

        // Assert that the first row is correct
        assert_eq!(result.1[0][0], Value::I32(1));
        assert_eq!(result.1[0][1], Value::String("Iron Man".to_string()));

        // Assert that the second row is correct
        assert_eq!(result.1[1][0], Value::I32(2));
        assert_eq!(result.1[1][1], Value::String("Spiderman".to_string()));

        // Assert that the third row is correct
        assert_eq!(result.1[2][0], Value::I32(3));
        assert_eq!(result.1[2][1], Value::String("Doctor Strange".to_string()));

        // Delete the test database
        new_db.delete_database().unwrap();
    }

    #[test]
    #[serial]
    fn test_select_multiple_tables_specific_columns() {
        // This tests
        // SELECT T1.id, country FROM select_test_db.test_table1 T1, select_test_db.test_table2;
        let columns = to_selectitems(vec!["T1.id".to_string(), "country".to_string()]);
        let tables = vec![
            ("test_table1".to_string(), "T1".to_string()),
            ("test_table2".to_string(), "".to_string()),
        ]; // [(table_name, alias)]

        let new_db: Database = Database::new("select_test_db".to_string()).unwrap();

        let schema1: Schema = vec![
            ("id".to_string(), Column::I32),
            ("name".to_string(), Column::String(50)),
            ("age".to_string(), Column::I32),
        ];

        // Create a new user on the main branch
        let mut user: User = User::new("test_user".to_string());

        create_table(&"test_table1".to_string(), &schema1, &new_db, &mut user).unwrap();

        insert(
            [
                vec![
                    Value::I64(1),
                    Value::String("Robert Downey Jr".to_string()),
                    Value::I64(40),
                ],
                vec![
                    Value::I64(2),
                    Value::String("Tom Holland".to_string()),
                    Value::I64(20),
                ],
            ]
            .to_vec(),
            "test_table1".to_string(),
            &new_db,
            &mut user,
        )
        .unwrap();

        let schema2: Schema = vec![
            ("id".to_string(), Column::I32),
            ("country".to_string(), Column::String(50)),
        ];

        create_table(&"test_table2".to_string(), &schema2, &new_db, &mut user).unwrap();

        insert(
            [
                vec![Value::I64(1), Value::String("United States".to_string())],
                vec![Value::I64(2), Value::String("Britain".to_string())],
            ]
            .to_vec(),
            "test_table2".to_string(),
            &new_db,
            &mut user,
        )
        .unwrap();

        // Run the SELECT query
        let user: User = User::new("test_user".to_string());
        let result = select(
            columns.to_owned(),
            None,
            vec![],
            vec![],
            &tables,
            &new_db,
            &user,
        )
        .unwrap();

        assert_eq!(result.0[0], "T1.id".to_string());
        assert_eq!(result.0[1], "country".to_string());

        // Assert that 4 rows were returned
        assert_eq!(result.1.iter().len(), 4);

        // Assert that each row only has 2 columns
        for row in result.1.clone() {
            assert_eq!(row.len(), 2);
        }

        // Assert that the first row is correct
        assert_eq!(result.1[0][0], Value::I32(1));
        assert_eq!(result.1[0][1], Value::String("United States".to_string()));

        // Assert that the second row is correct
        assert_eq!(result.1[1][0], Value::I32(1));
        assert_eq!(result.1[1][1], Value::String("Britain".to_string()));

        // Assert that the third row is correct
        assert_eq!(result.1[2][0], Value::I32(2));
        assert_eq!(result.1[2][1], Value::String("United States".to_string()));

        // Assert that the fourth row is correct
        assert_eq!(result.1[3][0], Value::I32(2));
        assert_eq!(result.1[3][1], Value::String("Britain".to_string()));

        // Delete the test database
        new_db.delete_database().unwrap();
    }

    #[test]
    #[serial]
    fn test_ambigous_select() {
        // This tests
        // SELECT id, country FROM select_test_db.test_table1, select_test_db.test_table2;
        let columns = to_selectitems(vec!["id".to_string(), "country".to_string()]);
        let tables = vec![
            ("test_table1".to_string(), "".to_string()),
            ("test_table2".to_string(), "".to_string()),
        ]; // [(table_name, alias)]

        let new_db: Database = Database::new("select_test_db".to_string()).unwrap();

        let schema1: Schema = vec![
            ("id".to_string(), Column::I32),
            ("name".to_string(), Column::String(50)),
            ("age".to_string(), Column::I32),
        ];

        // Create a new user on the main branch
        let mut user: User = User::new("test_user".to_string());

        create_table(&"test_table1".to_string(), &schema1, &new_db, &mut user).unwrap();

        insert(
            [
                vec![
                    Value::I64(1),
                    Value::String("Robert Downey Jr.".to_string()),
                    Value::I64(40),
                ],
                vec![
                    Value::I64(2),
                    Value::String("Tom Holland".to_string()),
                    Value::I64(20),
                ],
            ]
            .to_vec(),
            "test_table1".to_string(),
            &new_db,
            &mut user,
        )
        .unwrap();

        let schema2: Schema = vec![
            ("id".to_string(), Column::I32),
            ("country".to_string(), Column::String(50)),
        ];

        create_table(&"test_table2".to_string(), &schema2, &new_db, &mut user).unwrap();

        insert(
            [
                vec![Value::I64(5), Value::String("United States".to_string())],
                vec![Value::I64(6), Value::String("Britain".to_string())],
            ]
            .to_vec(),
            "test_table2".to_string(),
            &new_db,
            &mut user,
        )
        .unwrap();

        // Run the SELECT query
        let user: User = User::new("test_user".to_string());
        let _ = select(
            columns.to_owned(),
            None,
            vec![],
            vec![],
            &tables,
            &new_db,
            &user,
        )
        .unwrap_err();
        // Delete the test database
        new_db.delete_database().unwrap();
    }

    #[test]
    #[serial]
    fn test_invalid_column_select() {
        // This tests
        // SELECT id, name, age, invalid_column FROM select_test_db.test_table1;

        let columns = to_selectitems(vec![
            "id".to_string(),
            "name".to_string(),
            "age".to_string(),
            "invalid_column".to_string(),
        ]);
        let tables = vec![("test_table1".to_string(), "".to_string())]; // [(table_name, alias)]

        let new_db: Database = Database::new("select_test_db".to_string()).unwrap();

        let schema1: Schema = vec![
            ("id".to_string(), Column::I32),
            ("name".to_string(), Column::String(50)),
            ("age".to_string(), Column::I32),
        ];

        // Create a new user on the main branch
        let mut user: User = User::new("test_user".to_string());

        create_table(&"test_table1".to_string(), &schema1, &new_db, &mut user).unwrap();

        insert(
            [
                vec![
                    Value::I64(1),
                    Value::String("Robert Downey Jr.".to_string()),
                    Value::I64(40),
                ],
                vec![
                    Value::I64(2),
                    Value::String("Tom Holland".to_string()),
                    Value::I64(20),
                ],
            ]
            .to_vec(),
            "test_table1".to_string(),
            &new_db,
            &mut user,
        )
        .unwrap();

        // Run the SELECT query
        let user: User = User::new("test_user".to_string());
        let result = select(
            columns.to_owned(),
            None,
            vec![],
            vec![],
            &tables,
            &new_db,
            &user,
        );

        // Verify that SELECT failed
        assert!(result.is_err());

        // Delete the test database
        new_db.delete_database().unwrap();
    }

    #[test]
    #[serial]
    fn test_invalid_table_select() {
        // This tests
        // SELECT id, name, age FROM select_test_db.test_table1, select_test_db.test_table2;

        let columns = to_selectitems(vec![
            "id".to_string(),
            "name".to_string(),
            "age".to_string(),
        ]);
        let tables = vec![
            ("test_table1".to_string(), "".to_string()),
            ("test_table2".to_string(), "".to_string()),
        ]; // [(table_name, alias)]

        let new_db: Database = Database::new("select_test_db".to_string()).unwrap();

        let schema1: Schema = vec![
            ("id".to_string(), Column::I32),
            ("name".to_string(), Column::String(50)),
            ("age".to_string(), Column::I32),
        ];

        // Create a new user on the main branch
        let mut user: User = User::new("test_user".to_string());

        create_table(&"test_table1".to_string(), &schema1, &new_db, &mut user).unwrap();

        insert(
            [
                vec![
                    Value::I64(1),
                    Value::String("Robert Downey Jr.".to_string()),
                    Value::I64(40),
                ],
                vec![
                    Value::I64(2),
                    Value::String("Tom Holland".to_string()),
                    Value::I64(20),
                ],
            ]
            .to_vec(),
            "test_table1".to_string(),
            &new_db,
            &mut user,
        )
        .unwrap();

        // Run the SELECT query
        let user: User = User::new("test_user".to_string());
        let result = select(
            columns.to_owned(),
            None,
            vec![],
            vec![],
            &tables,
            &new_db,
            &user,
        );

        // Verify that SELECT failed
        assert!(result.is_err());

        // Delete the test database
        new_db.delete_database().unwrap();
    }

    #[test]
    #[serial]
    fn test_insert_columns() {
        // SELECT T.id, T.name FROM select_test_db.test_table1 T;
        let columns = to_selectitems(vec!["T.id".to_string(), "T.name".to_string()]);
        let tables = vec![("test_table1".to_string(), "T".to_string())]; // [(table_name, alias)]

        let new_db: Database = Database::new("insert_test_db".to_string()).unwrap();
        let schema: Schema = vec![
            ("id".to_string(), Column::I32),
            ("name".to_string(), Column::String(50)),
            ("age".to_string(), Column::I32),
        ];

        // Create a new user on the main branch
        let mut user: User = User::new("test_user".to_string());

        create_table(&"test_table1".to_string(), &schema, &new_db, &mut user).unwrap();
        let rows = vec![
            vec![
                Value::I32(1),
                Value::String("Iron Man".to_string()),
                Value::I32(40),
            ],
            vec![
                Value::I32(2),
                Value::String("Spiderman".to_string()),
                Value::I32(20),
            ],
            vec![
                Value::I32(3),
                Value::String("Doctor Strange".to_string()),
                Value::I32(35),
            ],
            vec![
                Value::I32(4),
                Value::String("Captain America".to_string()),
                Value::I32(100),
            ],
            vec![
                Value::I32(5),
                Value::String("Thor".to_string()),
                Value::I32(1000),
            ],
        ];
        let (_, diff) =
            insert(rows.clone(), "test_table1".to_string(), &new_db, &mut user).unwrap();

        // Verify that the insert was successful by looking at the diff first
        assert_eq!(diff.rows.len(), 5);
        assert_eq!(diff.schema, schema);
        assert_eq!(diff.table_name, "test_table1".to_string());
        assert_eq!(diff.rows[0].row, rows[0]);
        assert_eq!(diff.rows[1].row, rows[1]);
        assert_eq!(diff.rows[2].row, rows[2]);
        assert_eq!(diff.rows[3].row, rows[3]);
        assert_eq!(diff.rows[4].row, rows[4]);

        // Run the SELECT query and ensure that the result is correct
        let user: User = User::new("test_user".to_string());
        let result = select(
            columns.to_owned(),
            None,
            vec![],
            vec![],
            &tables,
            &new_db,
            &user,
        )
        .unwrap();

        assert_eq!(result.0[0], "T.id".to_string());
        assert_eq!(result.0[1], "T.name".to_string());

        // Assert that 3 rows were returned
        assert_eq!(result.1.iter().len(), 5);

        // Assert that each row only has 2 columns
        for row in result.1.clone() {
            assert_eq!(row.len(), 2);
        }

        // Assert that the first row is correct
        assert_eq!(result.1[0][0], Value::I32(1));
        assert_eq!(result.1[0][1], Value::String("Iron Man".to_string()));

        // Assert that the second row is correct
        assert_eq!(result.1[1][0], Value::I32(2));
        assert_eq!(result.1[1][1], Value::String("Spiderman".to_string()));

        // Assert that the third row is correct
        assert_eq!(result.1[2][0], Value::I32(3));
        assert_eq!(result.1[2][1], Value::String("Doctor Strange".to_string()));

        // Assert that the fourth row is correct
        assert_eq!(result.1[3][0], Value::I32(4));
        assert_eq!(result.1[3][1], Value::String("Captain America".to_string()));

        // Assert that the fifth row is correct
        assert_eq!(result.1[4][0], Value::I32(5));
        assert_eq!(result.1[4][1], Value::String("Thor".to_string()));

        // Delete the test database
        new_db.delete_database().unwrap();
    }

    #[test]
    #[serial]
    fn test_invalid_insert() {
        let new_db: Database = Database::new("insert_test_db".to_string()).unwrap();
        let schema: Schema = vec![
            ("id".to_string(), Column::I32),
            ("name".to_string(), Column::String(50)),
            ("age".to_string(), Column::I32),
        ];

        // Create a new user on the main branch
        let mut user: User = User::new("test_user".to_string());

        create_table(&"test_table1".to_string(), &schema, &new_db, &mut user).unwrap();

        let newrows = vec![
            vec![
                Value::I64(1),
                Value::String("Iron Man".to_string()),
                Value::I64(40),
            ],
            vec![
                Value::I64(2),
                Value::String("Spiderman".to_string()),
                Value::I64(20),
            ],
            vec![Value::I64(3), Value::I64(35)],
            vec![
                Value::I64(4),
                Value::String("Captain America".to_string()),
                Value::I64(35),
            ],
        ];

        assert!(insert(newrows, "test_table1".to_string(), &new_db, &mut user).is_err());
        // Delete the test database
        new_db.delete_database().unwrap();
    }

    #[test]
    #[serial]
    // Ensures that insert can cast values to the correct type if possible
    fn test_insert_casts() {
        // SELECT T.id, T.name FROM select_test_db.test_table1 T;
        let columns = to_selectitems(vec!["T.id".to_string(), "T.name".to_string()]);
        let tables = vec![("test_table1".to_string(), "T".to_string())]; // [(table_name, alias)]

        // Create a new user on the main branch
        let mut user: User = User::new("test_user".to_string());

        let new_db: Database = Database::new("insert_test_db".to_string()).unwrap();
        let schema: Schema = vec![
            ("id".to_string(), Column::I32),
            ("name".to_string(), Column::String(50)),
            ("age".to_string(), Column::Double),
        ];

        create_table(&"test_table1".to_string(), &schema, &new_db, &mut user).unwrap();
        let rows = vec![
            vec![
                Value::I32(100), // Can only insert I32
                Value::String("Iron Man".to_string()),
                Value::Double(3.456),
            ],
            vec![
                Value::I32(2),
                Value::String("Spiderman".to_string()),
                Value::Double(3.43456),
            ],
            vec![
                Value::I32(3),
                Value::String("Doctor Strange".to_string()),
                Value::Double(322.456),
            ],
            vec![
                Value::I32(4),
                Value::String("Captain America".to_string()),
                Value::Double(12.456),
            ],
        ];

        let (_, diff) =
            insert(rows.clone(), "test_table1".to_string(), &new_db, &mut user).unwrap();

        // Verify that the insert was successful by looking at the diff first
        assert_eq!(diff.rows.len(), 4);
        assert_eq!(diff.schema, schema);
        assert_eq!(diff.table_name, "test_table1".to_string());
        assert_eq!(diff.rows[0].row, rows[0]);
        assert_eq!(diff.rows[1].row, rows[1]);
        assert_eq!(diff.rows[2].row, rows[2]);
        assert_eq!(diff.rows[3].row, rows[3]);

        // Run the SELECT query and ensure that the result is correct
        let user: User = User::new("test_user".to_string());
        let result = select(
            columns.to_owned(),
            None,
            vec![],
            vec![],
            &tables,
            &new_db,
            &user,
        )
        .unwrap();

        assert_eq!(result.0[0], "T.id".to_string());
        assert_eq!(result.0[1], "T.name".to_string());

        // Assert that 3 rows were returned
        assert_eq!(result.1.iter().len(), 4);

        // Assert that each row only has 2 columns
        for row in result.1.clone() {
            assert_eq!(row.len(), 2);
        }

        // Assert that the first row is correct
        assert_eq!(result.1[0][0], Value::I32(100)); // Casted from I64
        assert_eq!(result.1[0][1], Value::String("Iron Man".to_string()));

        // Assert that the second row is correct
        assert_eq!(result.1[1][0], Value::I32(2));
        assert_eq!(result.1[1][1], Value::String("Spiderman".to_string()));

        // Assert that the third row is correct
        assert_eq!(result.1[2][0], Value::I32(3));
        assert_eq!(result.1[2][1], Value::String("Doctor Strange".to_string()));

        // Assert that the fourth row is correct
        assert_eq!(result.1[3][0], Value::I32(4));
        assert_eq!(result.1[3][1], Value::String("Captain America".to_string()));
        // Delete the test database
        new_db.delete_database().unwrap();
    }

    #[test]
    #[serial]
    // Ensures that insert exits if a value cannot be casted
    fn test_insert_invalid_casts() {
        let new_db: Database = Database::new("insert_test_db".to_string()).unwrap();
        let schema: Schema = vec![
            ("id".to_string(), Column::I32),
            ("name".to_string(), Column::String(50)),
            ("age".to_string(), Column::Double),
        ];

        // Create a new user on the main branch
        let mut user: User = User::new("test_user".to_string());

        create_table(&"test_table1".to_string(), &schema, &new_db, &mut user).unwrap();
        let rows = vec![
            vec![
                Value::I32(100), // Can only insert I32
                Value::String("Iron Man".to_string()),
                Value::String("Robert Downey".to_string()),
            ],
            vec![
                Value::I32(2),
                Value::String("Spiderman".to_string()),
                Value::Double(3.43456),
            ],
            vec![
                Value::I32(3),
                Value::String("Doctor Strange".to_string()),
                Value::Double(322.456),
            ],
            vec![
                Value::I64(4),
                Value::String("Captain America".to_string()),
                Value::Float(12.456),
            ],
        ];

        assert!(insert(rows, "test_table1".to_string(), &new_db, &mut user).is_err());

        // Delete the test database
        new_db.delete_database().unwrap();
    }

    #[test]
    #[serial]
    // Ensures that insert can cast values to the correct type if possible
    fn test_insert_nulls() {
        // SELECT T.id, T.name FROM select_test_db.test_table1 T;
        let columns = to_selectitems(vec!["id".to_string(), "name".to_string()]);
        let tables = vec![("test_table1".to_string(), "".to_string())]; // [(table_name, alias)]

        // Create a new user on the main branch
        let mut user: User = User::new("test_user".to_string());

        let new_db: Database = Database::new("insert_test_db".to_string()).unwrap();
        let schema: Schema = vec![
            ("id".to_string(), Column::Nullable(Box::new(Column::I32))),
            ("name".to_string(), Column::String(50)),
            (
                "age".to_string(),
                Column::Nullable(Box::new(Column::Double)),
            ),
        ];

        create_table(&"test_table1".to_string(), &schema, &new_db, &mut user).unwrap();
        let rows = vec![
            vec![
                Value::I32(100), // Can only insert I32
                Value::String("Iron Man".to_string()),
                Value::Double(3.456),
            ],
            vec![
                Value::Null(Column::I32),
                Value::String("Spiderman".to_string()),
                Value::Double(3.43456),
            ],
            vec![
                Value::I32(3),
                Value::String("Doctor Strange".to_string()),
                Value::Null(Column::Double),
            ],
            vec![
                Value::Null(Column::I32),
                Value::String("Captain America".to_string()),
                Value::Null(Column::Double),
            ],
        ];
        let new_rows = vec![
            vec![
                Value::I32(100),
                Value::String("Iron Man".to_string()),
                Value::Double(3.456),
            ],
            vec![
                Value::Null(Column::I32),
                Value::String("Spiderman".to_string()),
                Value::Double(3.43456),
            ],
            vec![
                Value::I32(3),
                Value::String("Doctor Strange".to_string()),
                Value::Null(Column::Double),
            ],
            vec![
                Value::Null(Column::I32),
                Value::String("Captain America".to_string()),
                Value::Null(Column::Double),
            ],
        ];

        let (_, diff) = insert(new_rows, "test_table1".to_string(), &new_db, &mut user).unwrap();

        // Verify that the insert was successful by looking at the diff first
        assert_eq!(diff.rows.len(), 4);
        assert_eq!(diff.schema, schema);
        assert_eq!(diff.table_name, "test_table1".to_string());
        assert_eq!(diff.rows[0].row, rows[0]);
        assert_eq!(diff.rows[1].row, rows[1]);
        assert_eq!(diff.rows[2].row, rows[2]);
        assert_eq!(diff.rows[3].row, rows[3]);

        // Run the SELECT query and ensure that the result is correct
        let user: User = User::new("test_user".to_string());
        let result = select(
            columns.to_owned(),
            None,
            vec![],
            vec![],
            &tables,
            &new_db,
            &user,
        )
        .unwrap();

        assert_eq!(result.0[0], "id".to_string());
        assert_eq!(result.0[1], "name".to_string());

        // Assert that 3 rows were returned
        assert_eq!(result.1.iter().len(), 4);

        // Assert that each row only has 2 columns
        for row in result.1.clone() {
            assert_eq!(row.len(), 2);
        }

        // Assert that the first row is correct
        assert_eq!(result.1[0][0], Value::I32(100)); // Casted from I64
        assert_eq!(result.1[0][1], Value::String("Iron Man".to_string()));

        // Assert that the second row is correct
        assert_eq!(result.1[1][0], Value::Null(Column::I32));
        assert_eq!(result.1[1][1], Value::String("Spiderman".to_string()));

        // Assert that the third row is correct
        assert_eq!(result.1[2][0], Value::I32(3));
        assert_eq!(result.1[2][1], Value::String("Doctor Strange".to_string()));

        // Assert that the fourth row is correct
        assert_eq!(result.1[3][0], Value::Null(Column::I32));
        assert_eq!(result.1[3][1], Value::String("Captain America".to_string()));
        // Delete the test database
        new_db.delete_database().unwrap();
    }

    #[test]
    #[serial]
    // Ensures that insert exits if a value is of the wrong type and is inserted as null
    fn test_insert_invalid_nulls() {
        let new_db: Database = Database::new("insert_test_db".to_string()).unwrap();
        let schema: Schema = vec![
            ("id".to_string(), Column::I32),
            ("name".to_string(), Column::String(50)),
            (
                "age".to_string(),
                Column::Nullable(Box::new(Column::Double)),
            ),
        ];

        // Create a new user on the main branch
        let mut user: User = User::new("test_user".to_string());

        create_table(&"test_table1".to_string(), &schema, &new_db, &mut user).unwrap();
        let rows = vec![
            vec![
                Value::Null(Column::I32), // Nulled
                Value::String("Iron Man".to_string()),
                Value::String("Robert Downey".to_string()),
            ],
            vec![
                Value::I64(2),
                Value::String("Spiderman".to_string()),
                Value::String("".to_string()),
            ],
            vec![
                Value::I64(3),
                Value::Null(Column::String(50)),
                Value::Float(322.456),
            ],
            vec![
                Value::I64(4),
                Value::String("Captain America".to_string()),
                Value::Null(Column::Double),
            ],
        ];

        assert!(insert(rows, "test_table1".to_string(), &new_db, &mut user).is_err());

        // Delete the test database
        new_db.delete_database().unwrap();
    }

    #[test]
    #[serial]
    // Test update row with one specific row
    fn test_update_single_row() {
        let mut user = create_demo_db("personal_info");
        let _res = execute_update(
            &parse("UPDATE personal_info SET age = 50 WHERE id = 1", false).unwrap(),
            &mut user,
            &"".to_string(),
        );
        let (_, results) = execute_query(
            &parse("SELECT * from personal_info", false).unwrap(),
            &mut user,
            &"".to_string(),
        )
        .unwrap();
        for row in results {
            if let Value::I64(x) = row[3] {
                if let Value::I32(y) = row[0] {
                    if y == 1 {
                        assert!(x == 50);
                    }
                }
            } else {
                panic!("Invalid value type");
            }
        }
        delete_db_instance().unwrap();
    }

    #[test]
    #[serial]
    // Test update row with multiple rows
    fn test_update_multiple_row() {
        let mut user = create_demo_db("personal_info");
        let _res = execute_update(
            &parse("UPDATE personal_info SET age = 55", false).unwrap(),
            &mut user,
            &"".to_string(),
        );
        let (_, results) = execute_query(
            &parse("SELECT * from personal_info", false).unwrap(),
            &mut user,
            &"".to_string(),
        )
        .unwrap();
        for row in results {
            if let Value::I64(x) = row[3] {
                assert!(x == 55);
            } else {
                panic!("Invalid value type");
            }
        }
        delete_db_instance().unwrap();
    }

    #[test]
    #[serial]
    // Test update row with multiple rows using more complex logic
    fn test_update_row_predicate() {
        let mut user = create_demo_db("personal_info");
        let _res = execute_update(
            &parse("UPDATE personal_info SET age = 55 WHERE id < 10", false).unwrap(),
            &mut user,
            &"".to_string(),
        );
        let (_, results) = execute_query(
            &parse("SELECT * from personal_info", false).unwrap(),
            &mut user,
            &"".to_string(),
        )
        .unwrap();
        for row in results {
            if let Value::I64(x) = row[3] {
                if let Value::I32(y) = row[0] {
                    if y < 10 {
                        assert!(x == 55);
                    }
                }
            } else {
                panic!("Invalid value type");
            }
        }
        delete_db_instance().unwrap();
    }
    #[test]
    #[serial]
    // Test delete a single row from the database
    fn test_delete_single_row() {
        let mut user = create_demo_db("personal_info");
        let _res = execute_update(
            &parse("DELETE FROM personal_info WHERE id = 27", false).unwrap(),
            &mut user,
            &"".to_string(),
        );
        let (_, results) = execute_query(
            &parse("SELECT * from personal_info", false).unwrap(),
            &mut user,
            &"".to_string(),
        )
        .unwrap();
        assert!(results.len() == 24);
        for row in results {
            if let Value::I32(x) = row[0] {
                assert!(x != 27);
            } else {
                panic!("Invalid value type");
            }
        }
        delete_db_instance().unwrap();
    }
    #[test]
    #[serial]
    // Test deleting multiple rows on the database
    fn test_delete_multiple_rows() {
        let mut user = create_demo_db("personal_info");
        let _res = execute_update(
            &parse("DELETE FROM personal_info WHERE id < 25", false).unwrap(),
            &mut user,
            &"".to_string(),
        );
        let (_, results) = execute_query(
            &parse("SELECT * from personal_info", false).unwrap(),
            &mut user,
            &"".to_string(),
        )
        .unwrap();
        assert!(results.len() == 16);
        delete_db_instance().unwrap();
    }
    #[test]
    #[serial]
    // Test order by command ASC
    fn test_order_by_asc() {
        let mut user = create_demo_db("personal_info");
        let (_, results) = execute_query(
            &parse("SELECT * from personal_info ORDER BY id ASC", false).unwrap(),
            &mut user,
            &"".to_string(),
        )
        .unwrap();
        let mut temp = 0;
        for row in results {
            if let Value::I32(x) = row[0] {
                assert!(x >= temp);
                temp = x;
            } else {
                panic!("Invalid value type");
            }
        }
    }

    #[test]
    #[serial]
    // Test order by command DESC
    fn test_order_by_desc() {
        let mut user = create_demo_db("personal_info");
        let (_, results) = execute_query(
            &parse("SELECT * from personal_info ORDER BY id DESC", false).unwrap(),
            &mut user,
            &"".to_string(),
        )
        .unwrap();
        let mut temp = 100;
        for row in results {
            if let Value::I32(x) = row[0] {
                assert!(x <= temp);
                temp = x;
            } else {
                panic!("Invalid value type");
            }
        }
    }

    #[test]
    #[serial]
    // Test order by command DESC
    fn test_order_by_select() {
        let mut user = create_demo_db("personal_info");
        let (_, results) = execute_query(
            &parse("SELECT age, id from personal_info ORDER BY age DESC", false).unwrap(),
            &mut user,
            &"".to_string(),
        )
        .unwrap();
        let mut temp = 200;
        for row in results {
            if let Value::I64(x) = row[0] {
                assert!(x <= temp);
                temp = x;
            } else {
                panic!("Invalid value type");
            }
        }
    }

    #[test]
    #[serial]
    // Test set operation with incompatible types
    fn test_set_operations_incompatible_types() {
        let mut user = create_demo_db("set_op_test");
        get_db_instance()
            .unwrap()
            .switch_branch(&"main".to_string(), &mut user)
            .unwrap();

        let results = execute_query(
            &parse(
                "SELECT * from personal_info UNION SELECT * from locations",
                false,
            )
            .unwrap(),
            &mut user,
            &"".to_string(),
        )
        .unwrap_err();
        assert!(results == "Incompatible types in set operation");
        delete_db_instance().unwrap();
    }

    #[test]
    #[serial]
    fn test_set_operations_union0() {
        let mut user = create_demo_db("set_op_test");
        get_db_instance()
            .unwrap()
            .switch_branch(&"main".to_string(), &mut user)
            .unwrap();

        let schema: Schema = vec![
            ("id".to_string(), Column::I32),
            ("first_name".to_string(), Column::String(50)),
            ("last_name".to_string(), Column::String(50)),
            ("age".to_string(), Column::I64),
            ("height".to_string(), Column::Float),
            ("date_inserted".to_string(), Column::Timestamp),
        ];
        create_table(
            &"test_table".to_string(),
            &schema,
            get_db_instance().unwrap(),
            &mut user,
        )
        .unwrap();

        let results = execute_query(
            &parse(
                "SELECT * from personal_info UNION SELECT * from test_table",
                false,
            )
            .unwrap(),
            &mut user,
            &"".to_string(),
        )
        .unwrap();

        let results2 = execute_query(
            &parse("SELECT * from personal_info", false).unwrap(),
            &mut user,
            &"".to_string(),
        )
        .unwrap();

        assert!(results == results2);
        delete_db_instance().unwrap();
    }

    #[test]
    #[serial]
    fn test_set_operations_union1() {
        let mut user = create_demo_db("set_op_test");
        get_db_instance()
            .unwrap()
            .switch_branch(&"main".to_string(), &mut user)
            .unwrap();

        let results = execute_query(
            &parse(
                "select * from personal_info where age > 25 union select * from personal_info where age <= 25 ORDER BY id desc;",
                false,
            )
            .unwrap(),
            &mut user,
            &"".to_string(),
        )
        .unwrap();

        let results2 = execute_query(
            &parse("SELECT * from personal_info ORDER BY id desc;", false).unwrap(),
            &mut user,
            &"".to_string(),
        )
        .unwrap();

        assert!(results == results2);
        delete_db_instance().unwrap();
    }

    #[test]
    #[serial]
    fn test_set_operations_except0() {
        let mut user = create_demo_db("set_op_test");
        get_db_instance()
            .unwrap()
            .switch_branch(&"main".to_string(), &mut user)
            .unwrap();

        let schema: Schema = vec![
            ("id".to_string(), Column::I32),
            ("first_name".to_string(), Column::String(50)),
            ("last_name".to_string(), Column::String(50)),
            ("age".to_string(), Column::I64),
            ("height".to_string(), Column::Float),
            ("date_inserted".to_string(), Column::Timestamp),
        ];
        create_table(
            &"test_table".to_string(),
            &schema,
            get_db_instance().unwrap(),
            &mut user,
        )
        .unwrap();

        let results = execute_query(
            &parse(
                "SELECT * from personal_info except SELECT * from test_table",
                false,
            )
            .unwrap(),
            &mut user,
            &"".to_string(),
        )
        .unwrap();

        let results2 = execute_query(
            &parse("SELECT * from personal_info", false).unwrap(),
            &mut user,
            &"".to_string(),
        )
        .unwrap();

        assert!(results == results2);
        delete_db_instance().unwrap();
    }

    #[test]
    #[serial]
    fn test_set_operations_except1() {
        let mut user = create_demo_db("set_op_test");
        get_db_instance()
            .unwrap()
            .switch_branch(&"main".to_string(), &mut user)
            .unwrap();

        let results = execute_query(
            &parse(
                "select * from personal_info except select * from personal_info where age <= 25;",
                false,
            )
            .unwrap(),
            &mut user,
            &"".to_string(),
        )
        .unwrap();

        let results2 = execute_query(
            &parse("select * from personal_info where age > 25;", false).unwrap(),
            &mut user,
            &"".to_string(),
        )
        .unwrap();

        assert!(results == results2);
        delete_db_instance().unwrap();
    }

    #[test]
    #[serial]
    fn test_set_operations_intersect() {
        let mut user = create_demo_db("set_op_test");
        get_db_instance()
            .unwrap()
            .switch_branch(&"main".to_string(), &mut user)
            .unwrap();

        let schema: Schema = vec![
            ("id".to_string(), Column::I32),
            ("first_name".to_string(), Column::String(50)),
            ("last_name".to_string(), Column::String(50)),
            ("age".to_string(), Column::I64),
            ("height".to_string(), Column::Float),
            ("date_inserted".to_string(), Column::Timestamp),
        ];
        create_table(
            &"test_table".to_string(),
            &schema,
            get_db_instance().unwrap(),
            &mut user,
        )
        .unwrap();

        let results = execute_query(
            &parse(
                "SELECT * from personal_info intersect SELECT * from test_table",
                false,
            )
            .unwrap(),
            &mut user,
            &"".to_string(),
        )
        .unwrap();

        let results2 = execute_query(
            &parse("SELECT * from test_table", false).unwrap(),
            &mut user,
            &"".to_string(),
        )
        .unwrap();

        assert!(results == results2);
        delete_db_instance().unwrap();
    }

    #[test]
    #[serial]
    fn test_set_operations_intersect1() {
        let mut user = create_demo_db("set_op_test");
        get_db_instance()
            .unwrap()
            .switch_branch(&"main".to_string(), &mut user)
            .unwrap();

        let results = execute_query(
            &parse(
                "select * from personal_info where age > 27 intersect select * from personal_info where age <= 28;",
                false,
            )
            .unwrap(),
            &mut user,
            &"".to_string(),
        )
        .unwrap();

        let results2 = execute_query(
            &parse("select * from personal_info where age = 28;", false).unwrap(),
            &mut user,
            &"".to_string(),
        )
        .unwrap();

        assert!(results == results2);
        delete_db_instance().unwrap();
    }

    #[test]
    #[serial]
    fn test_set_operations_nested0() {
        let mut user = create_demo_db("set_op_test");
        get_db_instance()
            .unwrap()
            .switch_branch(&"main".to_string(), &mut user)
            .unwrap();

        let results = execute_query(
            &parse(
                "select * from personal_info where age > 27 union select * from personal_info where age <= 28 intersect select * from personal_info where age > 25;",
                false,
            )
            .unwrap(),
            &mut user,
            &"".to_string(),
        )
        .unwrap();

        let results2 = execute_query(
            &parse("select * from personal_info where age > 25;", false).unwrap(),
            &mut user,
            &"".to_string(),
        )
        .unwrap();

        assert!(results == results2);
        delete_db_instance().unwrap();
    }

    #[test]
    #[serial]
    fn test_set_operations_nested1() {
        let mut user = create_demo_db("set_op_test");
        get_db_instance()
            .unwrap()
            .switch_branch(&"main".to_string(), &mut user)
            .unwrap();

        let results = execute_query(
            &parse(
                "select * from personal_info where age > 28
                    union select * from personal_info where age > 20 and age <= 34
                    intersect select * from personal_info where age > 30 ORDER BY id desc;",
                false,
            )
            .unwrap(),
            &mut user,
            &"".to_string(),
        )
        .unwrap();

        let results2 = execute_query(
            &parse(
                "select * from personal_info where age > 28 ORDER BY id desc;",
                false,
            )
            .unwrap(),
            &mut user,
            &"".to_string(),
        )
        .unwrap();

        assert!(results == results2);
        delete_db_instance().unwrap();
    }

    #[test]
    #[serial]
    fn test_alter_no_table() {
        let mut user = create_demo_db("alter_test");
        get_db_instance()
            .unwrap()
            .switch_branch(&"main".to_string(), &mut user)
            .unwrap();

        let results = execute_update(
            &parse("alter table missing add test_column int", false).unwrap(),
            &mut user,
            &"".to_string(),
        )
        .unwrap_err();

        assert!(results == "Table missing does not exist".to_string());
        delete_db_instance().unwrap();
    }

    #[test]
    #[serial]
    fn test_alter_add() {
        let mut user = create_demo_db("alter_test");
        get_db_instance()
            .unwrap()
            .switch_branch(&"main".to_string(), &mut user)
            .unwrap();

        let old_table = Table::from_user(
            &user,
            get_db_instance().unwrap(),
            &"personal_info".to_string(),
            None,
        )
        .unwrap();
        let old_schemas = old_table.schema.clone();

        execute_update(
            &parse("alter table personal_info add test_column int", false).unwrap(),
            &mut user,
            &"".to_string(),
        )
        .unwrap();

        let table = Table::from_user(
            &user,
            get_db_instance().unwrap(),
            &"personal_info".to_string(),
            None,
        )
        .unwrap();

        let schemas = table.schema.clone();
        assert!(old_schemas.len() + 1 == schemas.len());
        delete_db_instance().unwrap();
    }

    #[test]
    #[serial]
    fn test_alter_add1() {
        let mut user = create_demo_db("alter_test");
        get_db_instance()
            .unwrap()
            .switch_branch(&"main".to_string(), &mut user)
            .unwrap();

        let old_table = Table::from_user(
            &user,
            get_db_instance().unwrap(),
            &"personal_info".to_string(),
            None,
        )
        .unwrap();
        let old_schemas = old_table.schema.clone();

        execute_update(
            &parse("alter table personal_info add test_column int", false).unwrap(),
            &mut user,
            &"".to_string(),
        )
        .unwrap();

        let table = Table::from_user(
            &user,
            get_db_instance().unwrap(),
            &"personal_info".to_string(),
            None,
        )
        .unwrap();

        let rows = table.into_iter().collect::<Vec<RowInfo>>();
        assert!(
            rows[0].row[old_schemas.len()] == util::dbtype::Value::Null(util::dbtype::Column::I64)
        );
        delete_db_instance().unwrap();
    }

    #[test]
    #[serial]
    fn test_alter_add2() {
        let mut user = create_demo_db("alter_test");
        get_db_instance()
            .unwrap()
            .switch_branch(&"main".to_string(), &mut user)
            .unwrap();

        let result = execute_update(
            &parse("alter table personal_info add id int", false).unwrap(),
            &mut user,
            &"".to_string(),
        )
        .unwrap_err();

        assert!(result == "Column name id already exists");
        delete_db_instance().unwrap();
    }

    #[test]
    #[serial]
    fn test_alter_drop() {
        let mut user = create_demo_db("alter_test");
        get_db_instance()
            .unwrap()
            .switch_branch(&"main".to_string(), &mut user)
            .unwrap();

        let old_table = Table::from_user(
            &user,
            get_db_instance().unwrap(),
            &"personal_info".to_string(),
            None,
        )
        .unwrap();
        let old_schemas = old_table.schema.clone();

        execute_update(
            &parse("alter table personal_info drop id", false).unwrap(),
            &mut user,
            &"".to_string(),
        )
        .unwrap();

        let table = Table::from_user(
            &user,
            get_db_instance().unwrap(),
            &"personal_info".to_string(),
            None,
        )
        .unwrap();

        let schemas = table.schema.clone();
        assert!(old_schemas.len() - 1 == schemas.len());
        delete_db_instance().unwrap();
    }

    #[test]
    #[serial]
    fn test_alter_drop1() {
        let mut user = create_demo_db("alter_test");
        get_db_instance()
            .unwrap()
            .switch_branch(&"main".to_string(), &mut user)
            .unwrap();

        let old_table = Table::from_user(
            &user,
            get_db_instance().unwrap(),
            &"personal_info".to_string(),
            None,
        )
        .unwrap();
        let old_rows = old_table.into_iter().collect::<Vec<RowInfo>>();

        execute_update(
            &parse("alter table personal_info drop id", false).unwrap(),
            &mut user,
            &"".to_string(),
        )
        .unwrap();

        let table = Table::from_user(
            &user,
            get_db_instance().unwrap(),
            &"personal_info".to_string(),
            None,
        )
        .unwrap();

        let rows = table.into_iter().collect::<Vec<RowInfo>>();
        assert!(rows[0].row[0] == old_rows[0].row[1]);
        delete_db_instance().unwrap();
    }

    #[test]
    #[serial]
    fn test_alter_drop2() {
        let mut user = create_demo_db("alter_test");
        get_db_instance()
            .unwrap()
            .switch_branch(&"main".to_string(), &mut user)
            .unwrap();

        let result = execute_update(
            &parse("alter table personal_info drop missing", false).unwrap(),
            &mut user,
            &"".to_string(),
        )
        .unwrap_err();

        assert!(result == "Column name missing does not exist");
        delete_db_instance().unwrap();
    }

    #[test]
    #[serial]
    fn test_alter_change() {
        let mut user = create_demo_db("alter_test");
        get_db_instance()
            .unwrap()
            .switch_branch(&"main".to_string(), &mut user)
            .unwrap();

        let result = execute_update(
            &parse(
                "alter table personal_info change missing something int",
                false,
            )
            .unwrap(),
            &mut user,
            &"".to_string(),
        )
        .unwrap_err();

        assert!(result == "Column name missing does not exist");
        delete_db_instance().unwrap();
    }

    #[test]
    #[serial]
    fn test_alter_change1() {
        let mut user = create_demo_db("alter_test");
        get_db_instance()
            .unwrap()
            .switch_branch(&"main".to_string(), &mut user)
            .unwrap();

        let old_table = Table::from_user(
            &user,
            get_db_instance().unwrap(),
            &"personal_info".to_string(),
            None,
        )
        .unwrap();
        let old_rows = old_table.into_iter().collect::<Vec<RowInfo>>();

        execute_update(
            &parse("alter table personal_info change id missing int", false).unwrap(),
            &mut user,
            &"".to_string(),
        )
        .unwrap();

        let table = Table::from_user(
            &user,
            get_db_instance().unwrap(),
            &"personal_info".to_string(),
            None,
        )
        .unwrap();
        let rows = table.into_iter().collect::<Vec<RowInfo>>();

        assert!(rows[0].row[0] == old_rows[0].row[0]);
        delete_db_instance().unwrap();
    }

    #[test]
    #[serial]
    fn test_alter_change2() {
        let mut user = create_demo_db("alter_test");
        get_db_instance()
            .unwrap()
            .switch_branch(&"main".to_string(), &mut user)
            .unwrap();

        let old_table = Table::from_user(
            &user,
            get_db_instance().unwrap(),
            &"personal_info".to_string(),
            None,
        )
        .unwrap();
        let old_schemas = old_table.schema.clone();

        execute_update(
            &parse("alter table personal_info change id missing int", false).unwrap(),
            &mut user,
            &"".to_string(),
        )
        .unwrap();

        let table = Table::from_user(
            &user,
            get_db_instance().unwrap(),
            &"personal_info".to_string(),
            None,
        )
        .unwrap();
        let schemas = table.schema.clone();
        assert!(old_schemas[0] != schemas[0] && schemas[0].0 == "missing");
        delete_db_instance().unwrap();
    }

    #[test]
    #[serial]
    fn test_alter_change3() {
        let mut user = create_demo_db("alter_test");
        get_db_instance()
            .unwrap()
            .switch_branch(&"main".to_string(), &mut user)
            .unwrap();

        let result = execute_update(
            &parse(
                "alter table personal_info change id missing varchar(50)",
                false,
            )
            .unwrap(),
            &mut user,
            &"".to_string(),
        )
        .unwrap_err();

        assert!(result.starts_with(&"Unexpected Type".to_string()));
        delete_db_instance().unwrap();
    }
}<|MERGE_RESOLUTION|>--- conflicted
+++ resolved
@@ -24,13 +24,8 @@
 use crate::util::dbtype::Value;
 use itertools::{Itertools, MultiProduct};
 use sqlparser::ast::{
-<<<<<<< HEAD
-    AlterTableOperation, ColumnOption, ColumnOptionDef, Expr, Ident, OrderByExpr, Query, Select,
-    SelectItem, SetExpr, SetOperator, Statement,
-=======
     AlterTableOperation, Expr, Ident, OrderByExpr, Query, Select, SelectItem, SetExpr, SetOperator,
-    Statement, BinaryOperator,
->>>>>>> afb199b8
+    Statement, ColumnOption, ColumnOptionDef, BinaryOperator
 };
 
 pub type Tables = Vec<(Table, String)>;
