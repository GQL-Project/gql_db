--- conflicted
+++ resolved
@@ -97,7 +97,7 @@
         let index_id: IndexID = index_id.unwrap();
         let tables: Tables = load_aliased_tables(get_db_instance()?, user, &table_names)?;
         // For now, lets only support using indexing on a single table.
-        if tables.len() == 1 {
+         {
             if let Some(btree_pagenum) = tables[0].0.indexes.get(&index_id) {
                 let table: Table = tables[0].0.clone();
                 let index_key_type: IndexKeyType = index_id
@@ -117,34 +117,21 @@
 
                 // Get the column names
                 let table_aliases = gen_column_aliases(&tables);
-                let index_refs = get_index_refs(&table_aliases);
                 resolve_columns(
                     columns.clone(),
                     &mut res_columns,
                     &tables,
                     &table_aliases,
-                    &index_refs,
                 )?;
                 using_index = true;
             }
         }
     }
 
-<<<<<<< HEAD
-    let (columns, mut rows) = select(
-        columns,
-        pred,
-        s.group_by.clone(),
-        query.map_or(vec![], |q| q.order_by.clone()),
-        &table_names,
-        get_db_instance()?,
-        user,
-    )?;
-=======
     if !using_index {
-        (res_columns, res_rows) = select(columns.clone(), pred, &table_names, get_db_instance()?, user)?;
-    }
->>>>>>> 066e14c4
+        (res_columns, res_rows) = select(columns.clone(), pred, s.group_by.clone(),
+        query.map_or(vec![], |q| q.order_by.clone()),&table_names, get_db_instance()?, user)?;
+    }
 
     // Limit and Offset
     if let Some(query) = query {
@@ -170,17 +157,6 @@
         if let Some(l) = limit {
             res_rows = res_rows[offset..(offset + l).min(res_rows.len())].to_vec();
         }
-<<<<<<< HEAD
-=======
-        if !query.order_by.is_empty() {
-            let tables = load_aliased_tables(get_db_instance()?, user, &table_names)?;
-            let column_aliases = gen_column_aliases(&tables);
-            let index_refs = get_index_refs(&column_aliases);
-            let cmp: ComparisonSolver =
-                solve_comparison(&query.order_by, &column_aliases, &index_refs)?;
-            res_rows.sort_unstable_by(|a, b| resolve_comparison(&cmp, a, b));
-        }
->>>>>>> 066e14c4
     }
     Ok((res_columns, res_rows))
 }
