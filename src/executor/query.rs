--- conflicted
+++ resolved
@@ -326,11 +326,6 @@
 }
 
 /// This method implements the SQL update statement
-<<<<<<< HEAD
-=======
-///
-/*
->>>>>>> b35f7e19
 pub fn update(
     values: Vec<(String, String)>,
     table_name: String,
@@ -340,7 +335,6 @@
 ) -> Result<(String, InsertDiff), String> {
     database.get_table_path(&table_name, user)?;
     let mut table = Table::from_user(user, database, &table_name, None)?;
-<<<<<<< HEAD
 
     // Call where_clause to get the rows that we want to update
     match selection {
@@ -353,10 +347,6 @@
             )?;
         }
         None => {}
-=======
-    for (String, String) in values {
-
->>>>>>> b35f7e19
     }
 
     //user.append_diff(&Diff::Insert(diff.clone()));
