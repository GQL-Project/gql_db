use std::cmp::Ordering;
use std::collections::HashMap;

use crate::util::dbtype::Value;
use crate::util::row::Row;
use prost_types::Timestamp;
use sqlparser::ast::{BinaryOperator, Expr, UnaryOperator};
use sqlparser::ast::{OrderByExpr, Value as SqlValue};

use super::query::ColumnAliases;
use super::query::IndexRefs;

/// Basically, these are pointers to functions that can take a row and return a bool
/// We could also encounter an invalid operation, like 1 + 'a' or 'a' + 'b'
/// They have to be done this way, as the actual function itself is not known until runtime
/// The SolvePredicate Function Type takes a row and returns a bool, used to filter rows
pub type PredicateSolver = Box<dyn Fn(&Row) -> Result<bool, String>>;
/// The SolveValue Function Type takes a row and returns a Value, which is used by SolvePredicate
/// It's also used to resolve the value of a column in a row, such as in `select id + 5 from table`
/// Think of both of these functions as a 'solver' given a row, it will reduce the row to a value,
/// as defined by the expression in the query.
pub type ValueSolver = Box<dyn Fn(&Row) -> Result<JointValues, String>>;

/// A comparator between two Rows, used to sort rows in a ORDER BY clause
/// The comparator is a function that takes two rows and returns an Ordering
/// Ordering is an enum that can be Less, Equal, or Greater
pub type ComparisonSolver = Box<dyn Fn(&Row, &Row) -> Result<Ordering, String>>;

// We could encounter cases with two different types of values, so we need to be able to handle both
#[derive(Debug)]
pub enum JointValues {
    DBValue(Value),
    SQLValue(SqlValue),
}

/// Given a predicate and a row, return a bool or an error
pub fn resolve_predicate(pred: &Option<PredicateSolver>, row: &Row) -> Result<bool, String> {
    match pred {
        Some(pred) => pred(row),
        None => Ok(true), // If there's no predicate, then it's always true
    }
}

/// Converts the type into a 'Proper' Value, which is used by the database
pub fn resolve_value(solver: &ValueSolver, row: &Row) -> Result<Value, String> {
    match solver(row)? {
        JointValues::DBValue(v) => Ok(v),
        JointValues::SQLValue(v) => Value::from_sql_value(&v),
    }
}

/// Given a ComparisonSolver and two rows, return an Ordering or an error
pub fn resolve_comparison(comp: &ComparisonSolver, row1: &Row, row2: &Row) -> Ordering {
    match comp(row1, row2) {
        Ok(o) => o,
        Err(_) => Ordering::Less, // If there's an error, then we can't compare, so we just say they're less
    }
}

// Resolve a pure value without a row, such as in `select 5 + 5`
pub fn resolve_pure_value(expr: &Expr) -> Result<Value, String> {
    Ok(resolve_value(
        &solve_value(&expr, &vec![], &HashMap::new())?,
        &vec![],
    )?)
}

/// We know a lot of information already about the expression, so we can 'reduce' it
/// into just a function that takes a row and outputs true or false. This way, we don't
/// have to re-parse the function every time, and we have a direct function to call
/// when we need to filter rows.
/// Currently, this is implemented recursively, see if we can do it iteratively
pub fn solve_predicate(
    pred: &Expr,
    column_aliases: &ColumnAliases,
    index_refs: &IndexRefs,
) -> Result<PredicateSolver, String> {
    match pred {
        Expr::Identifier(_) => {
            let solve_value = solve_value(pred, column_aliases, index_refs)?;
            Ok(Box::new(move |row| {
                // Figure out the whether the value of the column cell is a boolean or not.
                let value = solve_value(row)?;
                match value {
                    JointValues::DBValue(Value::Bool(x)) => Ok(x),
                    JointValues::SQLValue(SqlValue::Boolean(x)) => Ok(x),
                    _ => Err(format!("Cannot compare value {:?} to bool", value)),
                }
            }))
        }
        Expr::IsFalse(pred) => {
            let pred = solve_predicate(pred, column_aliases, index_refs)?;
            Ok(Box::new(move |row| Ok(!pred(row)?)))
        }
        Expr::IsNotFalse(pred) => solve_predicate(pred, column_aliases, index_refs),
        Expr::IsTrue(pred) => solve_predicate(pred, column_aliases, index_refs),
        Expr::IsNotTrue(pred) => {
            let pred = solve_predicate(pred, column_aliases, index_refs)?;
            Ok(Box::new(move |row| Ok(!pred(row)?)))
        }
        Expr::IsNull(pred) => {
            let pred = solve_value(pred, column_aliases, index_refs)?;
            Ok(Box::new(move |row| match pred(row)? {
                JointValues::DBValue(Value::Null) => Ok(true),
                JointValues::SQLValue(SqlValue::Null) => Ok(true),
                _ => Ok(false),
            }))
        }
        Expr::IsNotNull(pred) => {
            let pred = solve_value(pred, column_aliases, index_refs)?;
            Ok(Box::new(move |row| match pred(row)? {
                JointValues::DBValue(Value::Null) => Ok(false),
                JointValues::SQLValue(SqlValue::Null) => Ok(false),
                _ => Ok(true),
            }))
        }
        Expr::BinaryOp { left, op, right } => match op {
            // Resolve values from the two sides of the expression, and then perform
            // the comparison on the two values
            BinaryOperator::Gt => {
                let left = solve_value(left, column_aliases, index_refs)?;
                let right = solve_value(right, column_aliases, index_refs)?;
                Ok(Box::new(move |row| {
                    let left = left(row)?;
                    let right = right(row)?;
                    Ok(left.gt(&right))
                }))
            }
            BinaryOperator::Lt => {
                let left = solve_value(left, column_aliases, index_refs)?;
                let right = solve_value(right, column_aliases, index_refs)?;
                Ok(Box::new(move |row| {
                    let left = left(row)?;
                    let right = right(row)?;
                    Ok(left.lt(&right))
                }))
            }
            BinaryOperator::GtEq => {
                let left = solve_value(left, column_aliases, index_refs)?;
                let right = solve_value(right, column_aliases, index_refs)?;
                Ok(Box::new(move |row| {
                    let left = left(row)?;
                    let right = right(row)?;
                    Ok(left.ge(&right))
                }))
            }
            BinaryOperator::LtEq => {
                let left = solve_value(left, column_aliases, index_refs)?;
                let right = solve_value(right, column_aliases, index_refs)?;
                Ok(Box::new(move |row| {
                    let left = left(row)?;
                    let right = right(row)?;
                    Ok(left.le(&right))
                }))
            }
            BinaryOperator::Eq => {
                let left = solve_value(left, column_aliases, index_refs)?;
                let right = solve_value(right, column_aliases, index_refs)?;
                Ok(Box::new(move |row| {
                    let left = left(row)?;
                    let right = right(row)?;
                    Ok(left.eq(&right))
                }))
            }
            BinaryOperator::NotEq => {
                let left = solve_value(left, column_aliases, index_refs)?;
                let right = solve_value(right, column_aliases, index_refs)?;
                Ok(Box::new(move |row| {
                    let left = left(row)?;
                    let right = right(row)?;
                    Ok(left.ne(&right))
                }))
            }
            // Create functions for the LHS and RHS of the 'and' operation, and then
            // combine them into a single function that returns true if both functions return true
            // Note how this would also indirectly handle short-circuiting
            BinaryOperator::And => {
                let left = solve_predicate(left, column_aliases, index_refs)?;
                let right = solve_predicate(right, column_aliases, index_refs)?;
                Ok(Box::new(move |row| Ok(left(row)? && right(row)?)))
            }
            BinaryOperator::Or => {
                let left = solve_predicate(left, column_aliases, index_refs)?;
                let right = solve_predicate(right, column_aliases, index_refs)?;
                Ok(Box::new(move |row| Ok(left(row)? || right(row)?)))
            }
            _ => Err(format!("Unsupported binary operator for Predicate: {}", op)),
        },
        Expr::UnaryOp { op, expr } => match op {
            UnaryOperator::Not => {
                let expr = solve_predicate(expr, column_aliases, index_refs)?;
                Ok(Box::new(move |row| Ok(!expr(row)?)))
            }
            _ => Err(format!("Unsupported unary operator for Predicate: {}", op)),
        },
        Expr::Nested(pred) => solve_predicate(pred, column_aliases, index_refs),
        _ => Err(format!("Invalid Predicate Clause: {}", pred)),
    }
}

/// Similar to solve_predicate, this is another function that takes a Row and reduces it to the
/// value described by the expression. In the most simple case, if we have an Expression just
/// referencing a column name, we just take a row and then apply the index on that row.
/// The main difference between this and solve_predicate is that we can return a Value, instead of
/// a boolean.
pub fn solve_value(
    expr: &Expr,
    column_aliases: &ColumnAliases,
    index_refs: &IndexRefs,
) -> Result<ValueSolver, String> {
    match expr {
        // This would mean that we're referencing a column name, so we just need to figure out the
        // index of that column name in the row, and then return a function that references this index
        // in the provided row.
        Expr::Identifier(x) => {
            let x = resolve_reference(x.value.to_string(), column_aliases)?;
            let index = *index_refs
                .get(&x)
                .ok_or(format!("Column {} does not exist in the table", x))?;
            // Force the closure to take `index` ownership (the index value is copied into the function below)
            // Then, create a closure that takes in a row and returns the value at the index
            Ok(Box::new(move |row: &Row| {
                Ok(JointValues::DBValue(row[index].clone()))
            }))
        }
        Expr::CompoundIdentifier(list) => {
            // Join all the identifiers in the list with a dot, perform the same step as above
            let x = resolve_reference(
                list.iter()
                    .map(|x| x.value.to_string())
                    .collect::<Vec<String>>()
                    .join("."),
                column_aliases,
            )?;
            let index = *index_refs
                .get(&x)
                .ok_or(format!("Column {} does not exist in the table", x))?;
            Ok(Box::new(move |row: &Row| {
                Ok(JointValues::DBValue(row[index].clone()))
            }))
        }
        Expr::Nested(x) => solve_value(x, column_aliases, index_refs),
        Expr::Value(x) => {
            // Create a copy of the value
            let val = x.clone();
            // Move a reference of this value into the closure, so that we can reference
            // it when we wish to respond with a Value.
            Ok(Box::new(move |_| Ok(JointValues::SQLValue(val.clone()))))
        }
        Expr::BinaryOp { left, op, right } => match op {
            BinaryOperator::Plus => {
                let left = solve_value(left, column_aliases, index_refs)?;
                let right = solve_value(right, column_aliases, index_refs)?;
                Ok(Box::new(move |row| {
                    let left = left(row)?;
                    let right = right(row)?;
                    left.add(&right)
                }))
            }
            BinaryOperator::Minus => {
                let left = solve_value(left, column_aliases, index_refs)?;
                let right = solve_value(right, column_aliases, index_refs)?;
                Ok(Box::new(move |row| {
                    let left = left(row)?;
                    let right = right(row)?;
                    left.subtract(&right)
                }))
            }
            BinaryOperator::Multiply => {
                let left = solve_value(left, column_aliases, index_refs)?;
                let right = solve_value(right, column_aliases, index_refs)?;
                Ok(Box::new(move |row| {
                    let left = left(row)?;
                    let right = right(row)?;
                    left.multiply(&right)
                }))
            }
            BinaryOperator::Divide => {
                let left = solve_value(left, column_aliases, index_refs)?;
                let right = solve_value(right, column_aliases, index_refs)?;
                Ok(Box::new(move |row| {
                    let left = left(row)?;
                    let right = right(row)?;
                    left.divide(&right)
                }))
            }
            BinaryOperator::Modulo => {
                let left = solve_value(left, column_aliases, index_refs)?;
                let right = solve_value(right, column_aliases, index_refs)?;
                Ok(Box::new(move |row| {
                    let left = left(row)?;
                    let right = right(row)?;
                    left.modulo(&right)
                }))
            }
            BinaryOperator::And
            | BinaryOperator::Or
            | BinaryOperator::Lt
            | BinaryOperator::LtEq
            | BinaryOperator::Gt
            | BinaryOperator::GtEq
            | BinaryOperator::Eq
            | BinaryOperator::NotEq => {
                let binary = solve_predicate(expr, column_aliases, index_refs)?;
                Ok(Box::new(move |row| {
                    let pred = binary(row)?;
                    Ok(JointValues::DBValue(Value::Bool(pred)))
                }))
            }
            _ => Err(format!("Invalid Binary Operator for Value: {}", op)),
        },
        Expr::UnaryOp { op, expr } => match op {
            UnaryOperator::Plus => {
                let expr = solve_value(expr, column_aliases, index_refs)?;
                Ok(Box::new(move |row| expr(row)))
            }
            UnaryOperator::Minus => {
                let expr = solve_value(expr, column_aliases, index_refs)?;
                Ok(Box::new(move |row| {
                    let val = expr(row)?;
                    JointValues::DBValue(Value::I32(0)).subtract(&val)
                }))
            }
            UnaryOperator::Not => {
                // Solve the inner value, expecting it's return type to be a boolean, and negate it.
                let binary = solve_predicate(expr, column_aliases, index_refs)?;
                Ok(Box::new(move |row| {
                    let pred = binary(row)?;
                    Ok(JointValues::DBValue(Value::Bool(!pred)))
                }))
            }
            _ => Err(format!("Invalid Unary Operator for Value: {}", op)),
        },
        _ => Err(format!("Unexpected Value Clause: {}", expr)),
    }
}

/// Creates a comparator between two rows, given a series of Expr's to use as the comparison
/// between the two rows.
pub fn solve_comparison(
    order_bys: &Vec<OrderByExpr>,
    column_aliases: &ColumnAliases,
    index_refs: &IndexRefs,
) -> Result<ComparisonSolver, String> {
    let comparators = order_bys
        .iter()
        .map(|order_by| {
            let asc = match order_by.asc {
                Some(asc) => asc,
                None => true, // Default to ascending
            };
            let expr = &order_by.expr;
            let solver = solve_value(expr, column_aliases, index_refs)?;
            let result: ComparisonSolver = Box::new(move |a: &Row, b: &Row| {
                let a = solver(a)?;
                let b = solver(b)?;
                let ordering = a
                    .partial_cmp(&b)
                    .ok_or(format!("Cannot compare {:?} and {:?}", a, b))?;
                if asc {
                    Ok(ordering)
                } else {
                    Ok(ordering.reverse())
                }
            });
            Ok(result)
        })
        .collect::<Result<Vec<ComparisonSolver>, String>>()?;

    Ok(Box::new(move |a: &Row, b: &Row| {
        for comparator in &comparators {
            let order = comparator(a, b)?;
            if order != Ordering::Equal {
                return Ok(order);
            }
        }
        Ok(Ordering::Equal)
    }))
}

// Given a column name, it figures out which table it belongs to and returns the
// unambiguous column name. For example, if we have a table called "users" with
// a column called "id", this would return "users.id". If "users" has an alias
// already, like 'U', it would return "U.id".
pub fn resolve_reference(
    column_name: String,
    column_aliases: &ColumnAliases,
) -> Result<String, String> {
    if column_name.contains(".") {
        // We know this works, as the parser does not allow for '.' in column names
        Ok(column_name)
    } else {
        let matches: Vec<&String> = column_aliases
            .iter()
            .filter_map(|(col_name, _, name)| {
                if name == &column_name {
                    Some(col_name)
                } else {
                    None
                }
            })
            .collect();
        if matches.len() == 1 {
            Ok(matches[0].clone())
        } else if matches.len() != 0 {
            Err(format!("Column name {} is ambiguous.", column_name))
        } else {
            Err(format!("Column name {} does not exist.", column_name))
        }
    }
}

/// When applying some function to two values, we need to know how to treat the
/// two values.
type ApplyInt = fn(i64, i64) -> Result<i64, String>;
type ApplyFloat = fn(f64, f64) -> Result<f64, String>;
type ApplyString = fn(&String, &String) -> Result<String, String>;

impl JointValues {
    fn add(&self, other: &Self) -> Result<JointValues, String> {
        let apply_int = |x: i64, y: i64| Ok::<i64, String>(x + y);
        let apply_float = |x: f64, y: f64| Ok::<f64, String>(x + y);
        let apply_string = |x: &String, y: &String| Ok::<String, String>(x.to_string() + y);
        self.apply(other, apply_int, apply_float, apply_string)
            .map_err(|_| format!("Cannot add {:?} and {:?}", self, other))
    }

    fn subtract(&self, other: &Self) -> Result<JointValues, String> {
        let apply_int = |x: i64, y: i64| Ok::<i64, String>(x - y);
        let apply_float = |x: f64, y: f64| Ok::<f64, String>(x - y);
        let apply_string = |x: &String, y: &String| Ok::<String, String>(x.replace(y, ""));
        self.apply(other, apply_int, apply_float, apply_string)
            .map_err(|_| format!("Cannot subtract {:?} and {:?}", self, other))
    }

    fn multiply(&self, other: &Self) -> Result<JointValues, String> {
        let apply_int = |x: i64, y: i64| Ok::<i64, String>(x * y);
        let apply_float = |x: f64, y: f64| Ok::<f64, String>(x * y);
        let apply_string = |x: &String, y: &String| {
            let mut result = String::new();
            for _ in 0..y
                .parse::<i64>()
                .map_err(|_| "Cannot multiply string by non-integer")?
            {
                result.push_str(x);
            }
            Ok::<String, String>(result)
        };
        self.apply(other, apply_int, apply_float, apply_string)
            .map_err(|_| format!("Cannot multiply {:?} and {:?}", self, other))
    }

    fn divide(&self, other: &Self) -> Result<JointValues, String> {
        let apply_int = |x: i64, y: i64| Ok::<i64, String>(x / y);
        let apply_float = |x: f64, y: f64| Ok::<f64, String>(x / y);
        let apply_string = |_: &String, _: &String| {
            Err::<String, String>("Cannot divide string by string".to_string())
        };
        self.apply(other, apply_int, apply_float, apply_string)
            .map_err(|_| format!("Cannot divide {:?} and {:?}", self, other))
    }

    fn modulo(&self, other: &Self) -> Result<JointValues, String> {
        let apply_int = |x: i64, y: i64| Ok::<i64, String>(x % y);
        let apply_float =
            |_: f64, _: f64| Err::<f64, String>("Cannot modulus float by float".to_string());
        let apply_string = |_: &String, _: &String| {
            Err::<String, String>("Cannot modulus string by string".to_string())
        };
        self.apply(other, apply_int, apply_float, apply_string)
            .map_err(|_| format!("Cannot modulus {:?} and {:?}", self, other))
    }

    /// This function applies a function to two values of similar types, casting when necessary.
    /// This takes in three functions, telling us how to treat integers, floats and strings.
    fn apply(
        &self,
        other: &Self,
        int_func: ApplyInt,
        float_func: ApplyFloat,
        string_func: ApplyString,
    ) -> Result<JointValues, String> {
        Ok(match (self, other) {
            (Self::DBValue(l0), Self::DBValue(r0)) => Self::DBValue(match (l0, r0) {
                (Value::I32(l), Value::I32(r)) => {
                    Value::I32(int_func(*l as i64, *r as i64)? as i32)
                }
                (Value::Float(l), Value::Float(r)) => {
                    Value::Float(float_func(*l as f64, *r as f64)? as f32)
                }
                (Value::I64(l), Value::I64(r)) => Value::I64(int_func(*l, *r)?),
                (Value::Double(l), Value::Double(r)) => Value::Double(float_func(*l, *r)?),

                (Value::I32(l), Value::Float(r)) => {
                    Value::Float(float_func(*l as f64, *r as f64)? as f32)
                }
                (Value::I32(l), Value::I64(r)) => Value::I64(int_func(*l as i64, *r)?),
                (Value::I32(l), Value::Double(r)) => Value::Double(float_func(*l as f64, *r)?),

                (Value::Float(l), Value::I32(r)) => {
                    Value::Float(float_func(*l as f64, *r as f64)? as f32)
                }
                (Value::Float(l), Value::I64(r)) => {
                    Value::Double(float_func(*l as f64, *r as f64)?)
                }
                (Value::Float(l), Value::Double(r)) => {
                    Value::Double(float_func(*l as f64, *r as f64)?)
                }

                (Value::I64(l), Value::I32(r)) => Value::I64(int_func(*l, *r as i64)?),
                (Value::I64(l), Value::Float(r)) => {
                    Value::Double(float_func(*l as f64, *r as f64)?)
                }
                (Value::I64(l), Value::Double(r)) => {
                    Value::Double(float_func(*l as f64, *r as f64)?)
                }

                (Value::Double(l), Value::I32(r)) => Value::Double(float_func(*l, *r as f64)?),
                (Value::Double(l), Value::I64(r)) => Value::Double(float_func(*l, *r as f64)?),
                (Value::Double(l), Value::Float(r)) => Value::Double(float_func(*l, *r as f64)?),

                (Value::Timestamp(l), Value::Timestamp(r)) => Value::Timestamp(Timestamp {
                    seconds: int_func(l.seconds, r.seconds)?,
                    nanos: int_func(l.nanos as i64, r.nanos as i64)? as i32,
                }),
                (Value::Timestamp(l), Value::I32(r)) => Value::Timestamp(Timestamp {
                    seconds: int_func(l.seconds, *r as i64)?,
                    nanos: l.nanos,
                }),
                (Value::Timestamp(l), Value::I64(r)) => Value::Timestamp(Timestamp {
                    seconds: int_func(l.seconds, *r)?,
                    nanos: l.nanos,
                }),

                (Value::String(l), Value::String(r)) => Value::String(string_func(l, r)?),
                (Value::String(l), Value::I32(r)) => Value::String(string_func(l, &r.to_string())?),
                (Value::String(l), Value::I64(r)) => Value::String(string_func(l, &r.to_string())?),
                (Value::String(l), Value::Float(r)) => {
                    Value::String(string_func(l, &r.to_string())?)
                }
                (Value::String(l), Value::Double(r)) => {
                    Value::String(string_func(l, &r.to_string())?)
                }
                _ => Err(format!("Cannot apply {:?} and {:?} together", l0, r0))?,
            }),
            // Convert these into DBValues and then apply the function
            (Self::DBValue(x), Self::SQLValue(y)) => self.apply(
                &Self::DBValue(x.get_coltype().from_sql_value(y)?),
                int_func,
                float_func,
                string_func,
            )?,
            (Self::SQLValue(x), Self::DBValue(y)) => Self::DBValue(
                y.get_coltype().from_sql_value(x)?,
            )
            .apply(other, int_func, float_func, string_func)?,
            (Self::SQLValue(x), Self::SQLValue(y)) => {
                let x = Value::from_sql_value(x)?;
                let y = x.get_coltype().from_sql_value(y)?;
                Self::DBValue(x).apply(&Self::DBValue(y), int_func, float_func, string_func)?
            }
        })
    }
}

impl PartialEq for JointValues {
    fn eq(&self, other: &Self) -> bool {
        self.partial_cmp(other) == Some(Ordering::Equal)
    }
}

impl PartialOrd for JointValues {
    fn partial_cmp(&self, other: &Self) -> Option<Ordering> {
        match (self, other) {
            (Self::DBValue(l0), Self::DBValue(r0)) => l0.partial_cmp(r0),
            (Self::SQLValue(l0), Self::SQLValue(r0)) => {
                Value::from_sql_value(l0).partial_cmp(&Value::from_sql_value(r0))
            }
            (Self::DBValue(l0), Self::SQLValue(r0)) => {
                if let Ok(r0) = l0.get_coltype().from_sql_value(r0) {
                    l0.partial_cmp(&r0)
                } else {
                    None
                }
            }
            (Self::SQLValue(r0), Self::DBValue(l0)) => {
                if let Ok(r0) = l0.get_coltype().from_sql_value(r0) {
                    l0.partial_cmp(&r0)
                } else {
                    None
                }
            }
        }
    }
}

// Where (predicate) tests go here
#[cfg(test)]
mod tests {
    use serial_test::serial;

    use crate::{
        executor::query::{execute_query, execute_update},
        fileio::databaseio::{delete_db_instance, get_db_instance},
        parser::parser::parse,
        util::{bench::create_demo_db, dbtype::Value},
    };

    #[test]
    #[serial]
    fn test_comparator_predicates() {
        let mut user = create_demo_db("comp_predicates");
        // It's very tricky / weird to test the predicates, so we're just running SQL commands
        // and checking if the results are correct
        let (_, results) = execute_query(
            &parse("select * from personal_info where id < 20", false).unwrap(),
            &mut user,
            &"".to_string(),
        )
        .unwrap();

        for row in results {
            if let Value::I32(x) = row[0] {
                assert!(x < 20);
            } else {
                panic!("Invalid value type");
            }
        }

        let (_, results) = execute_query(
            &parse("select * from personal_info where id >= 19", false).unwrap(),
            &mut user,
            &"".to_string(),
        )
        .unwrap();

        for row in results {
            if let Value::I32(x) = row[0] {
                assert!(x >= 19);
            } else {
                panic!("Invalid value type");
            }
        }

        let (_, results) = execute_query(
            &parse("select * from personal_info where first_name <= 'D'", false).unwrap(),
            &mut user,
            &"".to_string(),
        )
        .unwrap();

        for row in results {
            if let Value::String(x) = &row[1] {
                assert!(x.as_str() <= "D");
            } else {
                panic!("Invalid value type");
            }
        }
        delete_db_instance().unwrap();
    }

    #[test]
    #[serial]
    fn test_equality_predicates() {
        let mut user = create_demo_db("equals_predicates");
        // It's very tricky / weird to test the predicates, so we're just running SQL commands
        // and checking if the results are correct
        let (_, results) = execute_query(
            &parse(
                "select first_name, age, height from personal_info where height is null",
                false,
            )
            .unwrap(),
            &mut user,
            &"".to_string(),
        )
        .unwrap();

        for row in results {
            assert!(row[2] == Value::Null);
        }

        let (_, results) = execute_query(
            &parse(
                "select * from personal_info where age = 32 and height is not null",
                false,
            )
            .unwrap(),
            &mut user,
            &"".to_string(),
        )
        .unwrap();

        for row in results {
            if let Value::I64(x) = row[3] {
                assert!(x == 32);
                assert!(row[4] != Value::Null);
            } else {
                panic!("Invalid value type");
            }
        }

        let (_, results) = execute_query(
            &parse(
                "select * from personal_info where age = 32 and height < 30",
                false,
            )
            .unwrap(),
            &mut user,
            &"".to_string(),
        )
        .unwrap();

        for row in results {
            if let Value::I64(x) = row[3] {
                if let Value::Float(y) = row[4] {
                    assert!(x == 32);
                    assert!(y < 30.0);
                } else {
                    panic!("Invalid value type");
                }
            } else {
                panic!("Invalid value type");
            }
        }
        delete_db_instance().unwrap();
    }

    #[test]
    #[serial]
    fn test_nested_predicates() {
        let mut user = create_demo_db("nested_predicates");
        get_db_instance()
            .unwrap()
            .switch_branch(&"main".to_string(), &mut user)
            .unwrap();
        // It's very tricky / weird to test the predicates, so we're just running SQL commands
        // and checking if the results are correct
        let (_, results) = execute_query(
            &parse(
                "select * from personal_info P, locations L where P.id < L.id and (P.age > L.id or (is_open and height is NULL)) and age < 32;",
                false,
            )
            .unwrap(),
            &mut user,
            &"".to_string(),
        )
        .unwrap();

        for row in results {
            println!("Row: {:?}", row);
            if let Value::I32(x) = row[0] {
                if let Value::I32(y) = row[6] {
                    assert!(x < y);
                    if let Value::I64(z) = row[3] {
                        assert!(
                            z > y.into() || (row[8] == Value::Bool(true) && row[4] == Value::Null)
                        );
                        assert!(z < 32);
                    } else {
                        panic!("Invalid value type");
                    }
                } else {
                    panic!("Invalid value type");
                }
            } else {
                panic!("Invalid value type");
            }
        }
        delete_db_instance().unwrap();
    }

    #[test]
    #[serial]
    fn test_join_predicate() {
        let mut user = create_demo_db("join_predicate");
        get_db_instance()
            .unwrap()
            .switch_branch(&"main".to_string(), &mut user)
            .unwrap();
        // It's very tricky / weird to test the predicates, so we're just running SQL commands
        // and checking if the results are correct
        let (_, results) = execute_query(
            &parse(
                "select * from personal_info P, locations L where P.id = L.id;",
                false,
            )
            .unwrap(),
            &mut user,
            &"".to_string(),
        )
        .unwrap();

        for row in results {
            if let Value::I32(x) = row[0] {
                if let Value::I32(y) = row[6] {
                    assert!(x == y);
                } else {
                    panic!("Invalid value type");
                }
            } else {
                panic!("Invalid value type");
            }
        }

        let (_, results) = execute_query(
            &parse(
                "select * from personal_info P, locations L where (P.id < L.id) and (P.id <= P.age);",
                false,
            )
            .unwrap(),
            &mut user,
            &"".to_string(),
        )
        .unwrap();

        for row in results {
            if let Value::I32(x) = row[0] {
                if let Value::I32(y) = row[6] {
                    if let Value::I64(z) = row[3] {
                        assert!(x < y);
                        assert!(x as i64 <= z);
                    } else {
                        panic!("Invalid value type");
                    }
                } else {
                    panic!("Invalid value type");
                }
            } else {
                panic!("Invalid value type");
            }
        }
        delete_db_instance().unwrap();
    }

    #[test]
    #[serial]
    fn test_boolean_predicate() {
        let mut user = create_demo_db("bool_predicate");
        get_db_instance()
            .unwrap()
            .switch_branch(&"main".to_string(), &mut user)
            .unwrap();
        // It's very tricky / weird to test the predicates, so we're just running SQL commands
        // and checking if the results are correct
        let (_, results) = execute_query(
            &parse(
                "select * from personal_info P, locations L where not (P.id = L.id) and not is_open;",
                false,
            )
            .unwrap(),
            &mut user,
            &"".to_string(),
        )
        .unwrap();

        for row in results {
            if let Value::I32(x) = row[0] {
                if let Value::I32(y) = row[6] {
                    assert!(x != y);
                    assert!(row[8] == Value::Bool(false));
                } else {
                    panic!("Invalid value type");
                }
            } else {
                panic!("Invalid value type");
            }
        }

        delete_db_instance().unwrap();
    }

    #[test]
    #[serial]
    fn test_invalid_predicate() {
        let mut user = create_demo_db("invalid_predicates");
        get_db_instance()
            .unwrap()
            .switch_branch(&"main".to_string(), &mut user)
            .unwrap();
        // Unidentified variable
        execute_query(
            &parse(
                "select * from personal_info where age < 32 and x = '30';",
                false,
            )
            .unwrap(),
            &mut user,
            &"".to_string(),
        )
        .unwrap_err();

        // Parsable but invalid
        let (_, results) = execute_query(
            &parse("select * from personal_info where age < 'Test';", false).unwrap(),
            &mut user,
            &"".to_string(),
        )
        .unwrap();

        assert!(results.is_empty());

        // Ambigous column name
        execute_query(
            &parse(
                "select * from personal_info, locations where id < 5;",
                false,
            )
            .unwrap(),
            &mut user,
            &"".to_string(),
        )
        .unwrap_err();

        delete_db_instance().unwrap();
    }

    #[test]
    #[serial]
<<<<<<< HEAD
    fn test_subquery1() {
        let mut user = create_demo_db("subquery");
=======
    fn test_offset() {
        let mut user = create_demo_db("offset");
>>>>>>> e335367f
        get_db_instance()
            .unwrap()
            .switch_branch(&"main".to_string(), &mut user)
            .unwrap();
<<<<<<< HEAD

        let (_, results) = execute_query(
            &parse("select * from personal_info", false).unwrap(),
            &mut user,
            &"".to_string(),
        )
        .unwrap();

        let _res = execute_update(
            &parse(
                "insert into personal_info select * from personal_info;",
                false,
            )
            .unwrap(),
            &mut user,
            &"".to_string(),
        );

        let (_, new_results) = execute_query(
            &parse("select * from personal_info", false).unwrap(),
=======
        let (_, results) = execute_query(
            &parse("select * from personal_info offset 2;", false).unwrap(),
>>>>>>> e335367f
            &mut user,
            &"".to_string(),
        )
        .unwrap();

<<<<<<< HEAD
        assert!(new_results.len() == results.len() * 2);

=======
        assert_eq!(results[0][0], Value::I32(1));
        assert_eq!(results[1][0], Value::I32(2));
        assert_eq!(results[2][0], Value::I32(24));
>>>>>>> e335367f
        delete_db_instance().unwrap();
    }

    #[test]
    #[serial]
<<<<<<< HEAD
    fn test_subquery2() {
        let mut user = create_demo_db("subquery");
=======
    fn test_limit() {
        let mut user = create_demo_db("limit");
>>>>>>> e335367f
        get_db_instance()
            .unwrap()
            .switch_branch(&"main".to_string(), &mut user)
            .unwrap();
<<<<<<< HEAD

        let (_, results) = execute_query(
            &parse("select * from personal_info", false).unwrap(),
=======
        //Case 1: Limit is 5
        let (_, results) = execute_query(
            &parse("select * from personal_info limit 5;", false).unwrap(),
>>>>>>> e335367f
            &mut user,
            &"".to_string(),
        )
        .unwrap();
<<<<<<< HEAD

        let (_, condition_results) = execute_query(
            &parse("select * from personal_info where id < 5", false).unwrap(),
=======
        assert_eq!(results.len(), 5);

        //Case 2: Limit is 2
        let (_, results) = execute_query(
            &parse("select * from personal_info limit 2;", false).unwrap(),
>>>>>>> e335367f
            &mut user,
            &"".to_string(),
        )
        .unwrap();
<<<<<<< HEAD

        let _res = execute_update(
            &parse(
                "insert into personal_info select * from personal_info where id < 5;",
                false,
            )
            .unwrap(),
            &mut user,
            &"".to_string(),
        );

        let (_, new_results) = execute_query(
            &parse("select * from personal_info", false).unwrap(),
=======
        assert_eq!(results.len(), 2);
    }

    #[test]
    #[serial]
    fn test_limit_and_offset() {
        let mut user = create_demo_db("limit_&_offset");
        get_db_instance()
            .unwrap()
            .switch_branch(&"main".to_string(), &mut user)
            .unwrap();
        let (_, results) = execute_query(
            &parse("select * from personal_info offset 2 limit 2;", false).unwrap(),
            &mut user,
            &"".to_string(),
        )
        .unwrap();

        assert_eq!(results.len(), 2);
        assert_eq!(results[0][0], Value::I32(24));
        assert_eq!(results[1][0], Value::I32(4));

        let (_, results) = execute_query(
            &parse("select * from personal_info offset 2 limit 3;", false).unwrap(),
>>>>>>> e335367f
            &mut user,
            &"".to_string(),
        )
        .unwrap();

<<<<<<< HEAD
        assert!(new_results.len() == results.len() + condition_results.len());
=======
        assert_eq!(results.len(), 3);
        assert_eq!(results[0][0], Value::I32(24));
        assert_eq!(results[1][0], Value::I32(4));
>>>>>>> e335367f

        delete_db_instance().unwrap();
    }
}<|MERGE_RESOLUTION|>--- conflicted
+++ resolved
@@ -917,114 +917,49 @@
 
     #[test]
     #[serial]
-<<<<<<< HEAD
-    fn test_subquery1() {
-        let mut user = create_demo_db("subquery");
-=======
     fn test_offset() {
         let mut user = create_demo_db("offset");
->>>>>>> e335367f
         get_db_instance()
             .unwrap()
             .switch_branch(&"main".to_string(), &mut user)
             .unwrap();
-<<<<<<< HEAD
-
-        let (_, results) = execute_query(
-            &parse("select * from personal_info", false).unwrap(),
-            &mut user,
-            &"".to_string(),
-        )
-        .unwrap();
-
-        let _res = execute_update(
-            &parse(
-                "insert into personal_info select * from personal_info;",
-                false,
-            )
-            .unwrap(),
-            &mut user,
-            &"".to_string(),
-        );
-
-        let (_, new_results) = execute_query(
-            &parse("select * from personal_info", false).unwrap(),
-=======
         let (_, results) = execute_query(
             &parse("select * from personal_info offset 2;", false).unwrap(),
->>>>>>> e335367f
-            &mut user,
-            &"".to_string(),
-        )
-        .unwrap();
-
-<<<<<<< HEAD
-        assert!(new_results.len() == results.len() * 2);
-
-=======
+            &mut user,
+            &"".to_string(),
+        )
+        .unwrap();
+
         assert_eq!(results[0][0], Value::I32(1));
         assert_eq!(results[1][0], Value::I32(2));
         assert_eq!(results[2][0], Value::I32(24));
->>>>>>> e335367f
         delete_db_instance().unwrap();
     }
 
     #[test]
     #[serial]
-<<<<<<< HEAD
-    fn test_subquery2() {
-        let mut user = create_demo_db("subquery");
-=======
     fn test_limit() {
         let mut user = create_demo_db("limit");
->>>>>>> e335367f
         get_db_instance()
             .unwrap()
             .switch_branch(&"main".to_string(), &mut user)
             .unwrap();
-<<<<<<< HEAD
-
-        let (_, results) = execute_query(
-            &parse("select * from personal_info", false).unwrap(),
-=======
         //Case 1: Limit is 5
         let (_, results) = execute_query(
             &parse("select * from personal_info limit 5;", false).unwrap(),
->>>>>>> e335367f
-            &mut user,
-            &"".to_string(),
-        )
-        .unwrap();
-<<<<<<< HEAD
-
-        let (_, condition_results) = execute_query(
-            &parse("select * from personal_info where id < 5", false).unwrap(),
-=======
+            &mut user,
+            &"".to_string(),
+        )
+        .unwrap();
         assert_eq!(results.len(), 5);
 
         //Case 2: Limit is 2
         let (_, results) = execute_query(
             &parse("select * from personal_info limit 2;", false).unwrap(),
->>>>>>> e335367f
-            &mut user,
-            &"".to_string(),
-        )
-        .unwrap();
-<<<<<<< HEAD
-
-        let _res = execute_update(
-            &parse(
-                "insert into personal_info select * from personal_info where id < 5;",
-                false,
-            )
-            .unwrap(),
-            &mut user,
-            &"".to_string(),
-        );
-
-        let (_, new_results) = execute_query(
-            &parse("select * from personal_info", false).unwrap(),
-=======
+            &mut user,
+            &"".to_string(),
+        )
+        .unwrap();
         assert_eq!(results.len(), 2);
     }
 
@@ -1049,20 +984,98 @@
 
         let (_, results) = execute_query(
             &parse("select * from personal_info offset 2 limit 3;", false).unwrap(),
->>>>>>> e335367f
-            &mut user,
-            &"".to_string(),
-        )
-        .unwrap();
-
-<<<<<<< HEAD
-        assert!(new_results.len() == results.len() + condition_results.len());
-=======
+            &mut user,
+            &"".to_string(),
+        )
+        .unwrap();
+
         assert_eq!(results.len(), 3);
         assert_eq!(results[0][0], Value::I32(24));
         assert_eq!(results[1][0], Value::I32(4));
->>>>>>> e335367f
 
         delete_db_instance().unwrap();
     }
+
+    #[test]
+    #[serial]
+    fn test_subquery1() {
+        let mut user = create_demo_db("subquery");
+        get_db_instance()
+            .unwrap()
+            .switch_branch(&"main".to_string(), &mut user)
+            .unwrap();
+
+        let (_, results) = execute_query(
+            &parse("select * from personal_info", false).unwrap(),
+            &mut user,
+            &"".to_string(),
+        )
+        .unwrap();
+
+        let _res = execute_update(
+            &parse(
+                "insert into personal_info select * from personal_info;",
+                false,
+            )
+            .unwrap(),
+            &mut user,
+            &"".to_string(),
+        );
+
+        let (_, new_results) = execute_query(
+            &parse("select * from personal_info", false).unwrap(),
+            &mut user,
+            &"".to_string(),
+        )
+        .unwrap();
+
+        assert!(new_results.len() == results.len() * 2);
+
+        delete_db_instance().unwrap();
+    }
+
+    #[test]
+    #[serial]
+    fn test_subquery2() {
+        let mut user = create_demo_db("subquery");
+        get_db_instance()
+            .unwrap()
+            .switch_branch(&"main".to_string(), &mut user)
+            .unwrap();
+
+        let (_, results) = execute_query(
+            &parse("select * from personal_info", false).unwrap(),
+            &mut user,
+            &"".to_string(),
+        )
+        .unwrap();
+
+        let (_, condition_results) = execute_query(
+            &parse("select * from personal_info where id < 5", false).unwrap(),
+            &mut user,
+            &"".to_string(),
+        )
+        .unwrap();
+
+        let _res = execute_update(
+            &parse(
+                "insert into personal_info select * from personal_info where id < 5;",
+                false,
+            )
+            .unwrap(),
+            &mut user,
+            &"".to_string(),
+        );
+
+        let (_, new_results) = execute_query(
+            &parse("select * from personal_info", false).unwrap(),
+            &mut user,
+            &"".to_string(),
+        )
+        .unwrap();
+
+        assert!(new_results.len() == results.len() + condition_results.len());
+
+        delete_db_instance().unwrap();
+    }
 }