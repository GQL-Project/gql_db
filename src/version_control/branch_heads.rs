--- conflicted
+++ resolved
@@ -122,10 +122,7 @@
 
         for row_info in self.branch_heads_table.by_ref().into_iter().clone() {
             let row: Row = row_info.row;
-<<<<<<< HEAD
-
-=======
->>>>>>> 5c8c88a1
+
             // Get the branch name
             match row.get(0) {
                 Some(Value::String(br_name)) => branch_names.push(br_name.to_string()),
