use rand::distributions::Alphanumeric;
use rand::thread_rng;
use rand::Rng;

use super::commitfile::*;
use super::diff;
use super::diff::*;
use crate::{
    fileio::{
        databaseio,
        header::{write_header, Header, Schema},
        pageio::*,
        tableio::Table,
    },
    util::{
        dbtype::{Column, Value},
        row::{Row, RowInfo},
    },
};
use std::cmp::Ordering;
use std::collections::HashMap;
use std::time::{SystemTime, UNIX_EPOCH};

// Commit Header: A struct with a commit hash, a page number, and a row number.
pub struct CommitHeader {
    commit_hash: String,
    pagenum: u32,
}

#[derive(Clone, PartialEq, Debug)]
pub struct Commit {
    pub hash: String,
    pub timestamp: String, // TODO: Change to a DateTime object
    pub message: String,
    pub command: String, // Command that was run to create this commit
    pub diffs: Vec<Diff>,
}

impl Commit {
    /// Creates a new Commit object.
    pub fn new(
        commit_hash: String,
        timestamp: String,
        message: String,
        command: String,
        diffs: Vec<Diff>,
    ) -> Self {
        Self {
            hash: commit_hash,
            timestamp,
            message,
            command,
            diffs,
        }
    }

    pub fn create_hash() -> String {
        thread_rng()
            .sample_iter(&Alphanumeric)
            .take(30)
            .map(char::from)
            .collect()
    }
}

impl CommitHeader {
    /// Creates a new CommitHeader object.
    pub fn new(commit_hash: String, pagenum: u32) -> Self {
        Self {
            commit_hash,
            pagenum: pagenum as u32,
        }
    }

    pub fn from_row(row: Row) -> Result<Self, String> {
        let commit_hash: String = match row.get(0) {
            Some(Value::String(s)) => s.clone(),
            _ => return Err("Invalid commit hash".to_string()),
        };
        let page_num: i32 = match row.get(1) {
            Some(Value::I32(i)) => *i,
            _ => return Err("Invalid page number".to_string()),
        };

        Ok(Self {
            commit_hash,
            pagenum: page_num as u32,
        })
    }
}

impl CommitFile {
    /// Creates a new BranchesFile object.
    /// If create_file is true, the file and table will be created with a header.
    /// If create_file is false, the file and table will be opened.
    pub fn new(dir_path: &String, create_file: bool) -> Result<CommitFile, String> {
        // Create Header File
        let header_name: String = format!(
            "{}{}",
            databaseio::COMMIT_HEADERS_FILE_NAME.to_string(),
            databaseio::COMMIT_HEADERS_FILE_EXTENSION.to_string()
        );
        let mut header_path: String =
            format!("{}{}{}", dir_path, std::path::MAIN_SEPARATOR, header_name);
        let delta_name = format!(
            "{}{}",
            databaseio::DELTAS_FILE_NAME.to_string(),
            databaseio::DELTAS_FILE_EXTENSION.to_string()
        );
        let mut delta_path: String =
            format!("{}{}{}", dir_path, std::path::MAIN_SEPARATOR, delta_name);
        if dir_path.len() == 0 {
            header_path = header_name;
            delta_path = delta_name;
        }

        if create_file {
            // Header File
            std::fs::File::create(header_path.clone()).map_err(|e| e.to_string())?;

            let schema = vec![
                ("commit_hash".to_string(), Column::String(32)),
                ("page_num".to_string(), Column::I32),
            ];
            let header = Header {
                num_pages: 2,
                schema,
            };
            write_header(&header_path, &header)?;

            // Write a blank page to the table
            let page = [0u8; PAGE_SIZE];
            write_page(1, &header_path, &page)?;

            // Delta File
            std::fs::File::create(delta_path.clone()).map_err(|e| e.to_string())?;
        }

        Ok(CommitFile {
            header_path,
            delta_path,
            header_table: Table::new(
                &dir_path.clone(),
                &databaseio::COMMIT_HEADERS_FILE_NAME.to_string(),
                Some(&databaseio::COMMIT_HEADERS_FILE_EXTENSION.to_string()),
            )?,
        })
    }

    /// Search for a commit header by its commit hash.
    /// Returns the page number and row number of the commit header.

    pub fn fetch_commit(&self, commit_hash: &String) -> Result<Commit, String> {
        let header = self.find_header(commit_hash.clone())?;
        if let Some(header) = header {
            self.read_commit(header.pagenum)
        } else {
            Err("Commit not found".to_string())
        }
    }

    pub fn create_commit(
        &mut self,
        message: String,
        command: String,
        diffs: Vec<Diff>,
        write_to_file: bool,
    ) -> Result<Commit, String> {
        let timestamp = SystemTime::now()
            .duration_since(UNIX_EPOCH)
            .expect("Time went backwards")
            .as_millis()
            .to_string();
        let hash = Commit::create_hash();
        let commit = Commit::new(hash, timestamp, message, command, diffs);
        if write_to_file {
            self.store_commit(&commit)?;
        }
        Ok(commit)
    }

    // Returns the commit header for a given commit hash.
    fn store_commit(&mut self, commit: &Commit) -> Result<(), String> {
        // Always needs to be written at the end. Traverse pages until we find a page marked as free.
        let mut pagenum = 1;
        let mut page = self.sread_page(pagenum)?;
        let mut read: u8 = read_type(&mut page, 0)?;
        while read != 0 {
            pagenum += 1;
            page = self.sread_page(pagenum)?; // If there is no page, this will create a new page
            read = read_type(&mut page, 0)?;
        }
        let hash = commit.hash.clone();
        self.write_commit(commit, pagenum)?;
        let header = CommitHeader {
            commit_hash: hash,
            pagenum,
        };
        self.insert_header(header)
    }

    fn find_header(&self, commit_hash: String) -> Result<Option<CommitHeader>, String> {
        let hash = Value::String(commit_hash);
        for RowInfo { row, .. } in self.header_table.clone() {
            if row[0] == hash {
                let header = CommitHeader::from_row(row)?;
                return Ok(Some(header));
            }
        }
        Ok(None)
    }

    fn insert_header(&mut self, header: CommitHeader) -> Result<(), String> {
        let row = vec![
            Value::String(header.commit_hash.clone()),
            Value::I32(header.pagenum as i32),
        ];
        self.header_table.insert_rows(vec![row])?;
        Ok(())
    }

    fn read_commit(&self, mut pagenum: u32) -> Result<Commit, String> {
        // Read the commit information first
        let page = &mut read_page(pagenum, &self.delta_path)?;
        let pagenum = &mut pagenum;
        let offset = &mut 0;
        let byte: u8 = self.sread_type(page, pagenum, offset)?;
        if byte != 1 {
            return Err("Invalid commit".to_string());
        }
        let commit_hash = self.sread_string(page, pagenum, offset, 32)?;
        let timestamp = self.sread_string(page, pagenum, offset, 128)?;
        let message = self.sdread_string(page, pagenum, offset)?;
        let command = self.sdread_string(page, pagenum, offset)?;

        // Parsing the diffs
        let num_diffs: u32 = self.sread_type(page, pagenum, offset)?;
        let mut diffs: Vec<Diff> = Vec::new();
        for _ in 0..num_diffs {
            let difftype: i32 = self.sread_type::<u32>(page, pagenum, offset)? as i32;
            let table_name = self.sdread_string(page, pagenum, offset)?;
            let diff: Diff = match difftype {
                INSERT_TYPE | UPDATE_TYPE | REMOVE_TYPE => {
                    // Update or Insert or Remove
                    let num_rows: u32 = self.sread_type(page, pagenum, offset)?;
                    let schema: Schema = self.sread_schema(page, pagenum, offset)?;
                    let mut rows: Vec<RowInfo> = Vec::new();
                    for _ in 0..num_rows {
                        let row = self.sread_row(page, pagenum, offset, &schema)?;
                        let row_info = RowInfo {
                            row,
                            pagenum: self.sread_type(page, pagenum, offset)?,
                            rownum: self.sread_type(page, pagenum, offset)?,
                        };
                        rows.push(row_info);
                    }
                    if difftype == INSERT_TYPE {
                        Diff::Insert(InsertDiff {
                            table_name,
                            schema,
                            rows,
                        })
                    } else if difftype == UPDATE_TYPE {
                        Diff::Update(UpdateDiff {
                            table_name,
                            schema,
                            rows,
                        })
                    } else {
                        Diff::Remove(RemoveDiff {
                            table_name,
                            schema,
                            rows,
                        })
                    }
                }

                TABLE_CREATE_TYPE => {
                    // Create Table
                    let schema = self.sread_schema(page, pagenum, offset)?;
                    Diff::TableCreate(TableCreateDiff { table_name, schema })
                }
                TABLE_REMOVE_TYPE => {
                    // Remove Table
                    let schema = self.sread_schema(page, pagenum, offset)?;
                    let num_rows: u32 = self.sread_type(page, pagenum, offset)?;
                    let mut rows: Vec<RowInfo> = Vec::new();
                    for _ in 0..num_rows {
                        let row = self.sread_row(page, pagenum, offset, &schema)?;
                        let row_info = RowInfo {
                            row,
                            pagenum: self.sread_type(page, pagenum, offset)?,
                            rownum: self.sread_type(page, pagenum, offset)?,
                        };
                        rows.push(row_info);
                    }
                    Diff::TableRemove(TableRemoveDiff {
                        table_name,
                        schema,
                        rows_removed: rows,
                    })
                }
                _ => return Err("Invalid diff type".to_string()),
            };
            diffs.push(diff);
        }
        Ok(Commit::new(commit_hash, timestamp, message, command, diffs))
    }

    fn write_commit(&self, commit: &Commit, mut pagenum: u32) -> Result<(), String> {
        let page = &mut self.sread_page(pagenum)?;
        let pagenum = &mut pagenum;
        let offset = &mut 0;
        self.swrite_type(page, pagenum, offset, 1u8)?;
        self.swrite_string(page, pagenum, offset, &commit.hash, 32)?;
        self.swrite_string(page, pagenum, offset, &commit.timestamp, 128)?;
        self.sdwrite_string(page, pagenum, offset, &commit.message)?;
        self.sdwrite_string(page, pagenum, offset, &commit.command)?;
        // Parsing the diffs
        self.swrite_type(page, pagenum, offset, commit.diffs.len() as u32)?;
        for diff in &commit.diffs {
            self.swrite_type(page, pagenum, offset, diff.get_type() as u32)?;
            self.sdwrite_string(page, pagenum, offset, &diff.get_table_name())?;
            match diff {
                Diff::Insert(insert) => {
                    self.swrite_type(page, pagenum, offset, insert.rows.len() as u32)?;
                    self.swrite_schema(page, pagenum, offset, &insert.schema)?;
                    for row in &insert.rows {
                        self.swrite_row(page, pagenum, offset, &row.row, &insert.schema)?;
                        self.swrite_type(page, pagenum, offset, row.pagenum)?;
                        self.swrite_type(page, pagenum, offset, row.rownum)?;
                    }
                }
                Diff::Update(update) => {
                    self.swrite_type(page, pagenum, offset, update.rows.len() as u32)?;
                    self.swrite_schema(page, pagenum, offset, &update.schema)?;
                    for row in &update.rows {
                        self.swrite_row(page, pagenum, offset, &row.row, &update.schema)?;
                        self.swrite_type(page, pagenum, offset, row.pagenum)?;
                        self.swrite_type(page, pagenum, offset, row.rownum)?;
                    }
                }
                Diff::Remove(remove) => {
                    self.swrite_type(page, pagenum, offset, remove.rows.len() as u32)?;
                    self.swrite_schema(page, pagenum, offset, &remove.schema)?;
                    for row in &remove.rows {
                        self.swrite_row(page, pagenum, offset, &row.row, &remove.schema)?;
                        self.swrite_type(page, pagenum, offset, row.pagenum)?;
                        self.swrite_type(page, pagenum, offset, row.rownum)?;
                    }
                }
                Diff::TableCreate(create) => {
                    self.swrite_schema(page, pagenum, offset, &create.schema)?;
                }
                Diff::TableRemove(remove) => {
                    self.swrite_schema(page, pagenum, offset, &remove.schema)?;
                }
            }
        }
        write_page(*pagenum, &self.delta_path, page)?;
        Ok(())
    }

<<<<<<< HEAD
    pub fn squash_commits(&mut self, commits: &Vec<Commit>, write_commit_to_file: bool) -> Result<Commit, String> {
=======
    pub fn get_hashes(&self) -> Result<Vec<String>, String> {
        let mut hashes: Vec<String> = Vec::new();
        for row in self.header_table.clone().into_iter() {
            if let Some(Value::String(hash)) = row.row.get(0) {
                hashes.push(hash.clone());
            }
        }
        Ok(hashes)
    }

    pub fn squash_commits(&mut self, commits: &Vec<Commit>) -> Result<Commit, String> {
>>>>>>> c9fb567b
        if commits.len() == 0 {
            return Err("No commits to combine".to_string());
        }
        let msg = format!("Combined {} commits", commits.len());
        let cmd = format!(
            "GQL squash {} {}",
            commits[0].hash,
            commits[commits.len() - 1].hash
        );
        // Create a map of table names to a map of "Diff Type" to diff
        // TODO: It might be better to sort the rows in a diff by pagenum and rownum
        // We'd be able to do much quicker merges
        let mut map: HashMap<String, HashMap<i32, Diff>> = HashMap::new();
        for commit in commits {
            let mut diffs = commit.diffs.clone();
            diffs.sort_by(|x, y| x.partial_cmp(y).unwrap_or(Ordering::Equal));
            for diff in &diffs {
                match diff {
                    Diff::Update(update) => {
                        let mut newrows = update.rows.clone();
                        // An Insert and an Update just become an Insert
                        if let Some(Diff::Insert(insert)) =
                            get_diff(&map, &update.table_name, INSERT_TYPE)
                        {
                            // If an update diff exists on a row, replace the insert diff with the update diff value
                            let rows: Vec<RowInfo> = insert
                                .rows
                                .iter()
                                .map(|row| {
                                    let mut row = row.clone();
                                    for newrow in &mut newrows {
                                        if row.rownum == newrow.rownum
                                            && row.pagenum == newrow.pagenum
                                        {
                                            // Replace the insert's row with the update's row
                                            row.row = newrow.row.clone();
                                            return row;
                                        }
                                    }
                                    row
                                })
                                .collect();
                            // Retain the rows that were not updated
                            newrows.retain(|x| {
                                !insert
                                    .rows
                                    .iter()
                                    .any(|y| x.pagenum == y.pagenum && x.rownum == y.rownum)
                            });
                            // Update the insert diff with the new rows
                            add_diff(
                                &mut map,
                                Diff::Insert(InsertDiff {
                                    table_name: update.table_name.clone(),
                                    schema: update.schema.clone(),
                                    rows,
                                }),
                                update.table_name.clone(),
                            );
                        }
                        // Two Updates just become one update
                        if let Some(Diff::Update(existing)) =
                            get_diff(&map, &update.table_name, UPDATE_TYPE)
                        {
                            // Merge the diffs together, removing any rows that are in the new update
                            let rows = existing
                                .rows
                                .iter()
                                .filter(|x| {
                                    !newrows
                                        .iter()
                                        .any(|y| x.pagenum == y.pagenum && x.rownum == y.rownum)
                                })
                                .chain(newrows.iter())
                                .cloned()
                                .collect::<Vec<RowInfo>>();
                            // Update the update diff with the new rows
                            add_diff(
                                &mut map,
                                Diff::Update(UpdateDiff {
                                    table_name: update.table_name.clone(),
                                    schema: update.schema.clone(),
                                    rows,
                                }),
                                update.table_name.clone(),
                            );
                        } else {
                            add_diff(
                                &mut map,
                                Diff::Update(UpdateDiff {
                                    table_name: update.table_name.clone(),
                                    schema: update.schema.clone(),
                                    rows: newrows,
                                }),
                                update.table_name.clone(),
                            );
                        }
                    } // End of Update
                    Diff::Insert(insert) => {
                        // A Remove and an Insert just becomes an Insert
                        if let Some(Diff::Remove(remove)) =
                            get_diff(&map, &insert.table_name, REMOVE_TYPE)
                        {
                            let rows = remove
                                .rows
                                .iter()
                                .filter(|x| {
                                    !insert
                                        .rows
                                        .iter()
                                        .any(|y| x.pagenum == y.pagenum && x.rownum == y.rownum)
                                })
                                .cloned()
                                .collect::<Vec<RowInfo>>();
                            add_diff(
                                &mut map,
                                Diff::Remove(RemoveDiff {
                                    table_name: insert.table_name.clone(),
                                    schema: insert.schema.clone(),
                                    rows,
                                }),
                                insert.table_name.clone(),
                            );
                        }
                        // Two Inserts just become one insert
                        if let Some(Diff::Insert(existing)) =
                            get_diff(&map, &insert.table_name, INSERT_TYPE)
                        {
                            // Merge the diffs
                            let rows = existing
                                .rows
                                .iter()
                                .filter(|x| {
                                    !insert
                                        .rows
                                        .iter()
                                        .any(|y| x.pagenum == y.pagenum && x.rownum == y.rownum)
                                })
                                .chain(insert.rows.iter())
                                .cloned()
                                .collect::<Vec<RowInfo>>();
                            add_diff(
                                &mut map,
                                Diff::Insert(InsertDiff {
                                    table_name: insert.table_name.clone(),
                                    schema: insert.schema.clone(),
                                    rows,
                                }),
                                insert.table_name.clone(),
                            );
                        } else {
                            add_diff(&mut map, diff.clone(), insert.table_name.clone());
                        }
                    } // End of Insert
                    Diff::Remove(remove) => {
                        let mut newrows = remove.rows.clone();
                        // An Insert and a Remove cancel each other out
                        if let Some(Diff::Insert(insert)) =
                            get_diff(&map, &remove.table_name, INSERT_TYPE)
                        {
                            // Remove rows from insert that are in remove
                            let rows = insert
                                .rows
                                .iter()
                                .filter(|x| {
                                    !newrows
                                        .iter()
                                        .any(|y| x.pagenum == y.pagenum && x.rownum == y.rownum)
                                })
                                .cloned()
                                .collect::<Vec<RowInfo>>();
                            // Retain the rows that were not removed
                            newrows.retain(|x| {
                                !insert
                                    .rows
                                    .iter()
                                    .any(|y| x.pagenum == y.pagenum && x.rownum == y.rownum)
                            });
                            // Update the insert diff with the new rows
                            add_diff(
                                &mut map,
                                Diff::Insert(InsertDiff {
                                    table_name: remove.table_name.clone(),
                                    schema: remove.schema.clone(),
                                    rows,
                                }),
                                remove.table_name.clone(),
                            );
                        }
                        // An Update and a Remove just becomes a Remove
                        if let Some(Diff::Update(update)) =
                            get_diff(&map, &remove.table_name, UPDATE_TYPE)
                        {
                            // Remove rows from update that are in remove
                            let rows = update
                                .rows
                                .iter()
                                .filter(|x| {
                                    !newrows
                                        .iter()
                                        .any(|y| x.pagenum == y.pagenum && x.rownum == y.rownum)
                                })
                                .cloned()
                                .collect::<Vec<RowInfo>>();
                            // Update the update diff with the new rows
                            add_diff(
                                &mut map,
                                Diff::Update(UpdateDiff {
                                    table_name: remove.table_name.clone(),
                                    schema: remove.schema.clone(),
                                    rows,
                                }),
                                remove.table_name.clone(),
                            );
                        }
                        // Two Removes just become one Remove
                        if let Some(Diff::Remove(existing)) =
                            get_diff(&map, &remove.table_name, REMOVE_TYPE)
                        {
                            // Merge the diffs
                            let rows = existing
                                .rows
                                .iter()
                                .filter(|x| {
                                    !newrows
                                        .iter()
                                        .any(|y| x.pagenum == y.pagenum && x.rownum == y.rownum)
                                })
                                .chain(newrows.iter())
                                .cloned()
                                .collect::<Vec<RowInfo>>();
                            add_diff(
                                &mut map,
                                Diff::Remove(RemoveDiff {
                                    table_name: remove.table_name.clone(),
                                    schema: remove.schema.clone(),
                                    rows,
                                }),
                                remove.table_name.clone(),
                            );
                        } else {
                            add_diff(
                                &mut map,
                                Diff::Remove(RemoveDiff {
                                    table_name: remove.table_name.clone(),
                                    schema: remove.schema.clone(),
                                    rows: newrows,
                                }),
                                remove.table_name.clone(),
                            );
                        }
                    } // End of Remove
                    Diff::TableCreate(create) => {
                        add_diff(&mut map, diff.clone(), create.table_name.clone());
                    }
                    // Table remove gets rid of previous diffs on that table
                    Diff::TableRemove(remove) => {
                        // We should check if there were other diffs for this table before the remove table
                        if map.contains_key(&remove.table_name) {
                            // It's fine to unwrap here because we just checked that the key exists
                            let value: &HashMap<i32, Diff> = map.get(&remove.table_name).unwrap();

                            // If there is a TableCreate, we can remove all the diffs for that table
                            // because we have both a TableCreate and a TableRemove for the same table
                            if value.contains_key(&diff::TABLE_CREATE_TYPE) {
                                map.remove(&remove.table_name);
                            }
                            // If there is not a TableCreate, we can remove all the diffs for that table,
                            // but we still need to add the TableRemove
                            else {
                                map.remove(&remove.table_name);
                                add_diff(&mut map, diff.clone(), remove.table_name.clone());
                            }
                        }
                        // Otherwise, just add the diff like normal
                        else {
                            add_diff(&mut map, diff.clone(), remove.table_name.clone());
                        }
                    } // End of TableRemove
                }
            }
        }
<<<<<<< HEAD
        let diffs: Vec<Diff> = map
            .into_values()
            .map(|y| y.into_values())
            .flatten()
            .filter(|x| !x.is_empty())
            .collect();
        self.create_commit(msg, cmd, diffs, write_commit_to_file)
    }
=======
>>>>>>> c9fb567b

        let diffs: Vec<Diff> = map
            .into_values()
            .map(|y| y.into_values())
            .flatten()
            .filter(|x| !x.is_empty())
            .collect();
        self.create_commit(msg, cmd, diffs, true)
    }
}

// Here, <'a> means that the lifetime of the returned value is the same as the lifetime of the
// reference to the HashMap. This is a way to tell the compiler that the returned value will not
// outlive the HashMap.
fn get_diff<'a>(
    map: &'a HashMap<String, HashMap<i32, Diff>>,
    table_name: &'a String,
    diff_type: i32,
) -> Option<&'a Diff> {
    if let Some(table) = map.get(table_name) {
        if let Some(diff) = table.get(&diff_type) {
            return Some(diff);
        }
    }
    None
}

fn add_diff(map: &mut HashMap<String, HashMap<i32, Diff>>, diff: Diff, table_name: String) {
    let diff_type = diff.get_type();
    if let Some(table) = map.get_mut(&table_name) {
        if let Some(existing) = table.get_mut(&diff_type) {
            *existing = diff;
        } else {
            table.insert(diff_type, diff);
        }
    } else {
        let mut table = HashMap::new();
        table.insert(diff_type, diff);
        map.insert(table_name, table);
    }
}

#[cfg(test)]
mod tests {
    use crate::{
        executor::query::{create_table, insert},
        fileio::databaseio::{create_db_instance, delete_db_instance, get_db_instance, Database},
        user::userdata::User,
        util::{bench::fcreate_db_instance, row::RowLocation},
    };

    use super::*;
    use serial_test::serial;

    #[test]
    #[serial]
    fn test_simple_commit() {
        let delta = CommitFile::new(&"".to_string(), true).unwrap();
        let schema = vec![
            ("t1".to_string(), Column::String(60)),
            ("t2".to_string(), Column::String(32)),
        ];
        let commit = Commit::new(
            "test_hash".to_string(),
            "test_timestamp".to_string(),
            "test_message".to_string(),
            "test_command".to_string(),
            vec![Diff::TableCreate(TableCreateDiff {
                table_name: "test_table".to_string(),
                schema: schema.clone(),
            })],
        );
        delta.write_commit(&commit, 0).unwrap();
        let commit2 = delta.read_commit(0).unwrap();
        assert_eq!(commit, commit2);

        // Delete the test files
        std::fs::remove_file(delta.delta_path).unwrap();
        std::fs::remove_file(delta.header_path).unwrap();
    }

    #[test]
    #[serial]
    fn test_remove_commits() {
        let mut delta = CommitFile::new(&"".to_string(), true).unwrap();
        let schema = vec![
            ("t1".to_string(), Column::String(60)),
            ("t45".to_string(), Column::String(32)),
        ];
        let commit = Commit::new(
            "test_hash".to_string(),
            "test_timestamp".to_string(),
            "test_message".to_string(),
            "test_command".to_string(),
            vec![
                Diff::TableCreate(TableCreateDiff {
                    table_name: "test_table".to_string(),
                    schema: schema.clone(),
                }),
                Diff::TableRemove(TableRemoveDiff {
                    table_name: "test_table".to_string(),
                    schema: schema.clone(),
                    rows_removed: vec![],
                }),
            ],
        );

        let commit2 = Commit::new(
            "hasher2".to_string(),
            "test_timestamp".to_string(),
            "test_message".to_string(),
            "test_command".to_string(),
            vec![Diff::Remove(RemoveDiff {
                table_name: "test_table".to_string(),
                rows: vec![RowInfo {
                    row: vec![
                        Value::String("test".to_string()),
                        Value::String("122".to_string()),
                    ],
                    pagenum: 0,
                    rownum: 0,
                }],
                schema: schema.clone(),
            })],
        );
        delta.store_commit(&commit).unwrap();
        delta.store_commit(&commit2).unwrap();
        let commit4 = delta.fetch_commit(&"hasher2".to_string()).unwrap();
        assert_eq!(commit2, commit4);
        let commit3 = delta.fetch_commit(&"test_hash".to_string()).unwrap();
        assert_eq!(commit, commit3);

        // Delete the test files
        std::fs::remove_file(delta.delta_path).unwrap();
        std::fs::remove_file(delta.header_path).unwrap();
    }

    #[test]
    #[serial]
    fn test_insert_commits() {
        let new_db: Database = Database::new("commit_test_db".to_string()).unwrap();
        let schema: Schema = vec![
            ("id".to_string(), Column::I32),
            ("name".to_string(), Column::String(225)),
            ("age".to_string(), Column::I32),
        ];

        // Create a user on the main branch
        let mut user: User = User::new("test_user".to_string());

        create_table(&"test_table1".to_string(), &schema, &new_db, &mut user).unwrap();
        let mut rows = vec![
            vec!["1".to_string(), "Iron Man".to_string(), "40".to_string()],
            vec!["2".to_string(), "Spiderman".to_string(), "20".to_string()],
            vec![
                "3".to_string(),
                "Doctor Strange".to_string(),
                "35".to_string(),
            ],
            vec![
                "4".to_string(),
                "Captain America".to_string(),
                "100".to_string(),
            ],
            vec!["5".to_string(), "Thor".to_string(), "1000".to_string()],
        ];
        rows.extend_from_within(0..);
        rows.extend_from_within(0..);
        rows.extend_from_within(0..);
        let (x, y) = rows.split_at(21); // 40 rows
        let (_, diff1) = insert(x.to_vec(), "test_table1".to_string(), &new_db, &mut user).unwrap();
        let (_, diff2) = insert(y.to_vec(), "test_table1".to_string(), &new_db, &mut user).unwrap();
        let commit1 = Commit::new(
            "hash1".to_string(),
            "timestamp1".to_string(),
            "message1".to_string(),
            "cmd1".to_string(),
            vec![Diff::TableCreate(TableCreateDiff {
                table_name: "test_table".to_string(),
                schema: schema.clone(),
            })],
        );
        let commit2 = Commit::new(
            "hash2".to_string(),
            "timestamp2".to_string(),
            "message2".to_string(),
            "cmd2".to_string(),
            vec![Diff::Insert(diff1)],
        );
        let commit3 = Commit::new(
            "hash3".to_string(),
            "timestamp2".to_string(),
            "message2".to_string(),
            "cmd2".to_string(),
            vec![Diff::Insert(diff2)],
        );

        new_db.delete_database().unwrap();

        let mut delta = CommitFile::new(&"".to_string(), true).unwrap();
        delta.store_commit(&commit1).unwrap();
        delta.store_commit(&commit2).unwrap();
        delta.store_commit(&commit3).unwrap();
        let commit13 = delta.fetch_commit(&"hash3".to_string()).unwrap();
        assert_eq!(commit3, commit13);
        let commit11 = delta.fetch_commit(&"hash1".to_string()).unwrap();
        assert_eq!(commit1, commit11);
        let commit12 = delta.fetch_commit(&"hash2".to_string()).unwrap();
        assert_eq!(commit2, commit12);

        // Delete the test database
        std::fs::remove_file(delta.delta_path).unwrap();
        std::fs::remove_file(delta.header_path).unwrap();
    }

    #[test]
    #[serial]
    fn test_commit_commands() {
        let new_db: Database = Database::new("commit_test_db".to_string()).unwrap();
        let schema: Schema = vec![
            ("id".to_string(), Column::I32),
            ("name".to_string(), Column::String(225)),
            ("age".to_string(), Column::I32),
        ];

        // Create a user on the main branch
        let mut user: User = User::new("test_user".to_string());

        create_table(&"test_table1".to_string(), &schema, &new_db, &mut user).unwrap();
        let mut rows = vec![
            vec!["1".to_string(), "Nick Fury".to_string(), "40".to_string()],
            vec!["2".to_string(), "Spiderman".to_string(), "20".to_string()],
            vec![
                "3".to_string(),
                "Doctor Strange".to_string(),
                "35".to_string(),
            ],
            vec![
                "4".to_string(),
                "Captain America".to_string(),
                "100".to_string(),
            ],
            vec!["5".to_string(), "Thor".to_string(), "1000".to_string()],
        ];
        rows.extend_from_within(0..);
        rows.extend_from_within(0..);
        rows.extend_from_within(0..);
        let (x, y) = rows.split_at(21); // 40 rows
        let (_, diff1) = insert(x.to_vec(), "test_table1".to_string(), &new_db, &mut user).unwrap();
        let (_, diff2) = insert(y.to_vec(), "test_table1".to_string(), &new_db, &mut user).unwrap();
        let commit1 = Commit::new(
            "hash1".to_string(),
            "timestamp1".to_string(),
            "message1".to_string(),
            "cmd1".to_string(),
            vec![Diff::TableCreate(TableCreateDiff {
                table_name: "test_table".to_string(),
                schema: schema.clone(),
            })],
        );
        let commit2 = Commit::new(
            "hash2".to_string(),
            "timestamp2".to_string(),
            "message2".to_string(),
            "cmd2".to_string(),
            vec![Diff::Insert(diff1)],
        );
        let commit3 = Commit::new(
            "hash3".to_string(),
            "timestamp2".to_string(),
            "message2".to_string(),
            "cmd2".to_string(),
            vec![Diff::Insert(diff2)],
        );
        new_db.delete_database().unwrap();
        let mut delta = CommitFile::new(&"".to_string(), true).unwrap();
        delta.store_commit(&commit1).unwrap();
        delta.store_commit(&commit2).unwrap();
        delta.store_commit(&commit3).unwrap();
        let commit13 = delta.fetch_commit(&"hash3".to_string()).unwrap();
        assert_eq!(commit3.command, commit13.command);
        let commit11 = delta.fetch_commit(&"hash1".to_string()).unwrap();
        assert_eq!(commit1.command, commit11.command);
        let commit12 = delta.fetch_commit(&"hash2".to_string()).unwrap();
        assert_eq!(commit2.command, commit12.command);

        // Delete the test database
        std::fs::remove_file(delta.delta_path).unwrap();
        std::fs::remove_file(delta.header_path).unwrap();
    }

    #[test]
    #[serial]
    fn test_commit_message() {
        let new_db: Database = Database::new("commit_test_db".to_string()).unwrap();
        let schema: Schema = vec![
            ("id".to_string(), Column::I32),
            ("name".to_string(), Column::String(225)),
            ("age".to_string(), Column::I32),
        ];

        // Create a user on the main branch
        let mut user: User = User::new("test_user".to_string());

        create_table(&"test_table1".to_string(), &schema, &new_db, &mut user).unwrap();
        let mut rows = vec![
            vec!["1".to_string(), "Nick Fury".to_string(), "40".to_string()],
            vec!["2".to_string(), "Spiderman".to_string(), "20".to_string()],
            vec![
                "3".to_string(),
                "Doctor Strange".to_string(),
                "35".to_string(),
            ],
            vec![
                "4".to_string(),
                "Captain America".to_string(),
                "100".to_string(),
            ],
            vec!["5".to_string(), "Thor".to_string(), "1000".to_string()],
        ];
        rows.extend_from_within(0..);
        rows.extend_from_within(0..);
        rows.extend_from_within(0..);
        let (x, y) = rows.split_at(21); // 40 rows
        let (_, diff1) = insert(x.to_vec(), "test_table1".to_string(), &new_db, &mut user).unwrap();
        let (_, diff2) = insert(y.to_vec(), "test_table1".to_string(), &new_db, &mut user).unwrap();
        let commit1 = Commit::new(
            "hash1".to_string(),
            "timestamp1".to_string(),
            "message1".to_string(),
            "cmd1".to_string(),
            vec![Diff::TableCreate(TableCreateDiff {
                table_name: "test_table".to_string(),
                schema: schema.clone(),
            })],
        );
        let commit2 = Commit::new(
            "hash2".to_string(),
            "timestamp2".to_string(),
            "message2".to_string(),
            "cmd2".to_string(),
            vec![Diff::Insert(diff1)],
        );
        let commit3 = Commit::new(
            "hash3".to_string(),
            "timestamp2".to_string(),
            "message2".to_string(),
            "cmd2".to_string(),
            vec![Diff::Insert(diff2)],
        );
        new_db.delete_database().unwrap();
        let mut delta = CommitFile::new(&"".to_string(), true).unwrap();
        delta.store_commit(&commit1).unwrap();
        delta.store_commit(&commit2).unwrap();
        delta.store_commit(&commit3).unwrap();
        let commit13 = delta.fetch_commit(&"hash3".to_string()).unwrap();
        assert_eq!(commit3.message, commit13.message);
        let commit11 = delta.fetch_commit(&"hash1".to_string()).unwrap();
        assert_eq!(commit1.message, commit11.message);
        let commit12 = delta.fetch_commit(&"hash2".to_string()).unwrap();
        assert_eq!(commit2.message, commit12.message);

        // Delete the test database
        std::fs::remove_file(delta.delta_path).unwrap();
        std::fs::remove_file(delta.header_path).unwrap();
    }

    #[test]
    #[serial]
    fn test_squash() {
        // This will test squashing 2 commits together
        let db_name: String = "test_squash_db".to_string();
        let table_name1: String = "table1".to_string();

        // Create a new database
        fcreate_db_instance(&db_name);

        // Create a new user
        let mut user: User = User::new("test_user".to_string());

        // Create the table on the main branch
        let schema: Schema = vec![
            ("id".to_string(), Column::I32),
            ("name".to_string(), Column::String(50)),
        ];
        let (mut table1, table1_diff) =
            create_table(&table_name1, &schema, get_db_instance().unwrap(), &mut user).unwrap();
        user.append_diff(&Diff::TableCreate(table1_diff));

        // Insert rows into the table on the main branch
        let mut rows: Vec<Row> = Vec::new();
        rows.push(vec![Value::I32(1), Value::String("FirstRow".to_string())]);
        rows.push(vec![Value::I32(2), Value::String("SecondRow".to_string())]);
        let table1_insert_diff: InsertDiff = table1.insert_rows(rows).unwrap();
        user.append_diff(&Diff::Insert(table1_insert_diff));

        // Create a commit on main branch
        let (_, commit1) = get_db_instance()
            .unwrap()
            .create_commit_and_node(
                &"First Commit on Main Branch".to_string(),
                &"Create Table;".to_string(),
                &mut user,
                None,
            )
            .unwrap();

        // Insert rows into the table on the main branch
        let mut rows: Vec<Row> = Vec::new();
        rows.push(vec![Value::I32(3), Value::String("ThirdRow".to_string())]);
        rows.push(vec![Value::I32(4), Value::String("FourthRow".to_string())]);
        rows.push(vec![Value::I32(5), Value::String("FifthRow".to_string())]);
        rows.push(vec![Value::I32(6), Value::String("SixthRow".to_string())]);
        rows.push(vec![Value::I32(7), Value::String("SeventhRow".to_string())]);
        let table1_insert_diff: InsertDiff = table1.insert_rows(rows).unwrap();
        user.append_diff(&Diff::Insert(table1_insert_diff));

        // Update some of those rows
        let table1_update_diff: UpdateDiff = table1
            .rewrite_rows(vec![
                RowInfo {
                    pagenum: 1,
                    rownum: 2,
                    row: vec![Value::I32(3), Value::String("ThirdRowUpdated".to_string())],
                },
                RowInfo {
                    pagenum: 1,
                    rownum: 3,
                    row: vec![Value::I32(4), Value::String("FourthRowUpdated".to_string())],
                },
            ])
            .unwrap();
        user.append_diff(&Diff::Update(table1_update_diff));

        // Remove the fourth row
        let table1_remove_diff: RemoveDiff = table1
            .remove_rows(vec![RowLocation {
                pagenum: 1,
                rownum: 3,
            }])
            .unwrap();
        user.append_diff(&Diff::Remove(table1_remove_diff));

        // Create a commit on main branch
        let (_, commit2) = get_db_instance()
            .unwrap()
            .create_commit_and_node(
                &"Second Commit on Main Branch".to_string(),
                &"Insert, Update, and Remove Rows;".to_string(),
                &mut user,
                None,
            )
            .unwrap();

        let squash: Commit = get_db_instance()
            .unwrap()
            .get_commit_file_mut()
            .squash_commits(&vec![commit1, commit2], true)
            .unwrap();

        let diffs: Vec<Diff> = squash.diffs;

        // At this point, we've:
        // 1. Created a table
        // 2. Inserted 2 rows
        // 3. Committed
        // 4. Inserted 5 rows
        // 5. Updated 2 rows (the 3rd and 4th rows)
        // 6. Removed 1 row (the 4th row)
        // 7. Committed
        // We should only have 2 diffs where there is a table creation, and an insert of 6 rows

        // Assert that the diffs are corrects
        // Should only contain tablecreate and insert diffs
        assert_eq!(diffs.len(), 2);

        // Get the tablecreate diff from diffs
        let tablecreate_diff: &Diff = diffs
            .iter()
            .find(|diff| match diff {
                Diff::TableCreate(_) => true,
                _ => false,
            })
            .unwrap();

        // Assert that the tablecreate diff is correct
        assert_eq!(tablecreate_diff.get_schema(), table1.schema);
        assert_eq!(tablecreate_diff.get_table_name(), table1.name);

        // Get the insert diff from diffs
        let insert_diff: &Diff = diffs
            .iter()
            .find(|diff| match diff {
                Diff::Insert(_) => true,
                _ => false,
            })
            .unwrap();
        if let Diff::Insert(insert_diff) = insert_diff.clone() {
            // Assert that the insert diff is correct
            assert_eq!(insert_diff.table_name, table1.name);

            // Assert there are only 6 rows to insert
            assert_eq!(insert_diff.rows.len(), 6);

            // Assert that the first row is correct
            assert_eq!(
                insert_diff.rows[0].row,
                vec![Value::I32(1), Value::String("FirstRow".to_string())]
            );

            // Assert that the second row is correct
            assert_eq!(
                insert_diff.rows[1].row,
                vec![Value::I32(2), Value::String("SecondRow".to_string())]
            );

            // Assert that the third row is correct
            assert_eq!(
                insert_diff.rows[2].row,
                vec![Value::I32(3), Value::String("ThirdRowUpdated".to_string())]
            );

            // The fourth row was removed, so it should not be in the insert diff

            // Assert that the fifth row is correct
            assert_eq!(
                insert_diff.rows[3].row,
                vec![Value::I32(5), Value::String("FifthRow".to_string())]
            );

            // Assert that the sixth row is correct
            assert_eq!(
                insert_diff.rows[4].row,
                vec![Value::I32(6), Value::String("SixthRow".to_string())]
            );

            // Assert that the seventh row is correct
            assert_eq!(
                insert_diff.rows[5].row,
                vec![Value::I32(7), Value::String("SeventhRow".to_string())]
            );
        } else {
            panic!("Insert diff was not found");
        }

        // Delete the database
        delete_db_instance().unwrap();
    }
}<|MERGE_RESOLUTION|>--- conflicted
+++ resolved
@@ -361,9 +361,6 @@
         Ok(())
     }
 
-<<<<<<< HEAD
-    pub fn squash_commits(&mut self, commits: &Vec<Commit>, write_commit_to_file: bool) -> Result<Commit, String> {
-=======
     pub fn get_hashes(&self) -> Result<Vec<String>, String> {
         let mut hashes: Vec<String> = Vec::new();
         for row in self.header_table.clone().into_iter() {
@@ -374,8 +371,7 @@
         Ok(hashes)
     }
 
-    pub fn squash_commits(&mut self, commits: &Vec<Commit>) -> Result<Commit, String> {
->>>>>>> c9fb567b
+    pub fn squash_commits(&mut self, commits: &Vec<Commit>, write_commit_to_file: bool) -> Result<Commit, String> {
         if commits.len() == 0 {
             return Err("No commits to combine".to_string());
         }
@@ -658,7 +654,7 @@
                 }
             }
         }
-<<<<<<< HEAD
+
         let diffs: Vec<Diff> = map
             .into_values()
             .map(|y| y.into_values())
@@ -666,17 +662,6 @@
             .filter(|x| !x.is_empty())
             .collect();
         self.create_commit(msg, cmd, diffs, write_commit_to_file)
-    }
-=======
->>>>>>> c9fb567b
-
-        let diffs: Vec<Diff> = map
-            .into_values()
-            .map(|y| y.into_values())
-            .flatten()
-            .filter(|x| !x.is_empty())
-            .collect();
-        self.create_commit(msg, cmd, diffs, true)
     }
 }
 
