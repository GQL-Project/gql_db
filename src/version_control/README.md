--- conflicted
+++ resolved
@@ -1,138 +1,136 @@
-# Version Control
-
-## Terminology
-
-* **Source Branch**: When merging, this is the branch that is being merged into the target branch.
-* **Target Branch**: When merging, this is the branch that will receive the changes from the source branch.
-* **Source Commits**: When merging, these are the commits that are between the common ancestor and the source branch's HEAD.
-* **Target Commits**: When merging, these are the commits that are between the common ancestor and the target branch's HEAD.
-
-## Overview of Entire Structure
-
-This is a representation of how we would visually think about it, and how it is represented across the 4 version control files for the database.
-
-<kbd>![BranchesStructure3](https://user-images.githubusercontent.com/54650222/192897304-714ffb81-d3cf-4c4b-8935-639c4b16100a.png)</kbd>
-
-## Commit Storage
-
-Commits can have variable length, and hence encoding commits changes cannot be done (completely) using pages. 
-
-The pages for Diffs are stored in a similar way to the pages for commit headers, with the file being divided into pages of 4096 bytes. Except here, a commit can be split across multiple pages, and so we need to store the page number and the offset of the commit in the page. This is done by storing the page number and offset in the `commitheaders.gql` file, and then storing the actual commit data in the `deltas.gql` file.
-
-First, we have a file called `commitheaders.gql`, which helps us lookup which page a commit is in `deltas.gql`. This is a fairly simple file, with each row being a commit hash, and the page number it is in.
-- Commit Hash: 32 bytes (String)
-- Page Number: 4 bytes (I32)
-- Offset in Page: 4 bytes (I32)
-
-This is implemented using the Schema and `fileio` functions.
-
-Then, we have a file called `deltas.gql`, which stores the actual commit data. This includes the following fields:
-- Commit Hash: 32 bytes (String)
-- GQL Commands: 512 bytes (String[])
-- Message: 64 bytes (String)
-- Diff Size: 4 bytes (I32)
-- Diff: Variable length (String)
-
-The `Diff` refers to the changes that are made in this commit, which consists of these three "types" of fields:
- - `INSERT` - This consists of the rows inserted into the table. This operation has the following subfields:
-   - `table_name`: 64 bytes -  The name of the table that the rows are inserted into
-   - `row_size`: 4 bytes (I32) - The size of each row
-   - `num_rows`: 4 bytes (I32) - The number of rows inserted
-   - `rows:` - The rows that are inserted into the table, as well as the page number and row offset of the row. This is stored as a list of the following fields:
-     - `page_number`: 4 bytes (I32) - The page number of the row
-     - `row_num`: 4 bytes (I32) - The offset of the row in the page
-     - `row`: `row_size` bytes (Byte[]) - The actual row data
-- `UPDATE` - This consists of the rows updated in the table. This operation has the following subfields:
-   - `table_name`: 64 bytes -  The name of the table that the rows are updated into
-   - `row_size`: 4 bytes (I32) - The size of each row
-   - `num_rows`: 4 bytes (I32) - The number of rows updated
-   - `rows:` - The new values for the rows updated in the table, as well as the page number and row offset of the row. This is stored as a list of the following fields:
-     - `page_number`: 4 bytes (I32) - The page number of the row
-     - `row_num`: 4 bytes (I32) - The offset of the row in the page
-     - `row`: `row_size` bytes (Byte[]) - The actual row data
-- `REMOVE` - This consists of the rows removed in the table. This operation has the following subfields:
-   - `table_name`: 64 bytes -  The name of the table that the rows are removed into
-   - `num_rows`: 4 bytes (I32) - The number of rows removed
-   - `rows:` - The new values for the rows removed in the table, as well as the page number and row offset of the row. This is stored as a list of the following fields:
-     - `page_number`: 4 bytes (I32) - The page number of the row
-     - `row_num`: 4 bytes (I32) - The offset of the row in the page
-     
-The page number and row number help us find the row in the table to update, and additionally allow us to map the changes when needed.
-
-## Branch Storage
-
-Branches are stored across 2 files: `branches.gql` and `branch_heads.gql`. The `branches.gql` file contains the individual branch nodes that make up the "tree" of the version control. They are linked from the branch HEADs with only prev pointers pointing all the way back to the origin. The branches will be stored using the [fileio](https://github.com/GQL-Project/gql_db/tree/main/src/fileio#readme) system. That allows the `branch_heads.gql` file to contain the HEAD pointer for each branch by storing the page number and offset of the branch node in the `branches.gql` file.
-
-Each branch node contains the following fields:
-- Hash: 32 bytes (String)
-- Prev Pointer [pagenum, offset]: 8 bytes (Tuple containing 2 integers)
-- Branch Name: 60 bytes (String)
-
-### Accessing Branch Heads
-
-Branch heads are stored separately from the branch nodes. The branch heads are stored in a file called `branch_heads.gql` and are stored in a 4096 byte header as rows of 64 bytes each. Each branch head has the following fields:
-- Branch Name: 60 bytes (String)
-- Branch Head [pagenum, offset]: 8 bytes (Tuple containing 2 integers)
-
-## Merge Strategy
-
-There are two general strategies for merging branches. The first is the "fast-forward" strategy, which is used when only the source branch has new commits. The second is the "3-way" strategy, which is used when there are changes on both branches.
-
-### Finding a Common Ancestor
-
-Finding a common ancestor is a 3-step process.
-
-1. Start with the source branch's HEAD and go backwards until you reach the origin. While going back, keep a list of tuples containing (<branch_name>, <commit_hash>) of every commit where you encounter a new branch. 
-2. Begin going backward from the target branch's HEAD until you reach a branch name that is in the list you accumulated in step 1. Store both those commits.
-3. Whichever commit has the older timestamp is your common ancestor.
-
-### Merging the Branches
-
-Now that you have the common ancestor, you can merge the branches. The merge strategy is as follows:
-
-1. Start with the source commits. Iterate through each commit and squash them into a single commit. Each row modified will be stored in a hash that maps the operation to the rows modified. This way as you iterate through the commits, you can keep track of the changes made to each row (i.e. if a row is modified twice, the last operation will be the one that is stored in the hash).
-    * For example, if you have a commit that inserts 3 rows, and another that deletes 2 rows, the hash will look like this: 
-    
-    ```
-    {
-        "insert": [(<p_num>, <r_num>), (<p_num>, <r_num>), (<p_num>, <r_num>)], 
-        "delete": [(<p_num>, <r_num>), (<p_num>, <r_num>)]
-    }
-    ```
-2. Repeat step 1 with the target commits.
-3. **NOTE** Use the empty bits in the first byte of the table row to indicate rows that are ready to be deleted/inserted/updated. This way, you can keep track of which rows will cause a merge conflict or not. 
-
-<<<<<<< HEAD
-## What Causes a Merge Conflict?
-
-There are a certain set of operations that will cause a merge conflict. These are:
-- A row is deleted in one branch, but updated in the other branch.
-- A row is updated in both branches, but with different values.
-- A row is updated in one branch, but that table is deleeted in the other branch
-- A table is created in one branch, but deleted in the other branch.
-- A table is created in both branches, but with different schemas.
-
-Inserts are not considered merge conflicts because they can be resolved by simply inserting the row in the other branch. If the same row is inserted in both branches, only 1 copy of that row will be inserted in the merged branch.
-=======
-### Squashing The Commits
-
-Squashing the commits has two main steps:
-1. Squashing the commits: Here, all the diffs between the two commits are squashed into a single commit, with necessary merges being made. Namely:
-  - An Insert on a row followed by an Update on the same row will be squashed into an Insert on the row, with the Update's row.
-  - An Insert on a row followed by a Delete on the same row will cancel out.
-  - An Update on a row followed by a Delete on the same row will be squashed into a Delete on the row.
-  - An Update on a row followed by an Update on the same row will be squashed into an Update on the row, with the second Update's row.
-  - A Delete on a row followed by an Insert on the same row will be squashed into an Insert on the row.
-  - We also delete duplicate references to the same row, for Remove and Insert, defering to the last reference to the row.
-2. Restoring Branches: Here, the branches using the old chain of commits will need to use the new squashed commit. There are some important cases to handle:
-  - In every case, the branch's HEAD will be updated to point to the new squashed commit.
-
-Also to note, Squash assumes that the commits are in order, and that the current branch contains hash2, as there can be multiple branches that contain hash2.
->>>>>>> 5c8c88a1
-
-## Invariants
-
-1. All commits in a branch have increasing timestamps.
-2. The first commit that branches off of a commit has the name of the new branch.
-3. All branch merges are between a source and target branch. The commits between the common ancestor and the HEAD of the source branch are squashed when merging into the target branch.
-4. All branch heads are always stored in the `branch_heads.gql` file.
+# Version Control
+
+## Terminology
+
+* **Source Branch**: When merging, this is the branch that is being merged into the target branch.
+* **Target Branch**: When merging, this is the branch that will receive the changes from the source branch.
+* **Source Commits**: When merging, these are the commits that are between the common ancestor and the source branch's HEAD.
+* **Target Commits**: When merging, these are the commits that are between the common ancestor and the target branch's HEAD.
+
+## Overview of Entire Structure
+
+This is a representation of how we would visually think about it, and how it is represented across the 4 version control files for the database.
+
+<kbd>![BranchesStructure3](https://user-images.githubusercontent.com/54650222/192897304-714ffb81-d3cf-4c4b-8935-639c4b16100a.png)</kbd>
+
+## Commit Storage
+
+Commits can have variable length, and hence encoding commits changes cannot be done (completely) using pages. 
+
+The pages for Diffs are stored in a similar way to the pages for commit headers, with the file being divided into pages of 4096 bytes. Except here, a commit can be split across multiple pages, and so we need to store the page number and the offset of the commit in the page. This is done by storing the page number and offset in the `commitheaders.gql` file, and then storing the actual commit data in the `deltas.gql` file.
+
+First, we have a file called `commitheaders.gql`, which helps us lookup which page a commit is in `deltas.gql`. This is a fairly simple file, with each row being a commit hash, and the page number it is in.
+- Commit Hash: 32 bytes (String)
+- Page Number: 4 bytes (I32)
+- Offset in Page: 4 bytes (I32)
+
+This is implemented using the Schema and `fileio` functions.
+
+Then, we have a file called `deltas.gql`, which stores the actual commit data. This includes the following fields:
+- Commit Hash: 32 bytes (String)
+- GQL Commands: 512 bytes (String[])
+- Message: 64 bytes (String)
+- Diff Size: 4 bytes (I32)
+- Diff: Variable length (String)
+
+The `Diff` refers to the changes that are made in this commit, which consists of these three "types" of fields:
+ - `INSERT` - This consists of the rows inserted into the table. This operation has the following subfields:
+   - `table_name`: 64 bytes -  The name of the table that the rows are inserted into
+   - `row_size`: 4 bytes (I32) - The size of each row
+   - `num_rows`: 4 bytes (I32) - The number of rows inserted
+   - `rows:` - The rows that are inserted into the table, as well as the page number and row offset of the row. This is stored as a list of the following fields:
+     - `page_number`: 4 bytes (I32) - The page number of the row
+     - `row_num`: 4 bytes (I32) - The offset of the row in the page
+     - `row`: `row_size` bytes (Byte[]) - The actual row data
+- `UPDATE` - This consists of the rows updated in the table. This operation has the following subfields:
+   - `table_name`: 64 bytes -  The name of the table that the rows are updated into
+   - `row_size`: 4 bytes (I32) - The size of each row
+   - `num_rows`: 4 bytes (I32) - The number of rows updated
+   - `rows:` - The new values for the rows updated in the table, as well as the page number and row offset of the row. This is stored as a list of the following fields:
+     - `page_number`: 4 bytes (I32) - The page number of the row
+     - `row_num`: 4 bytes (I32) - The offset of the row in the page
+     - `row`: `row_size` bytes (Byte[]) - The actual row data
+- `REMOVE` - This consists of the rows removed in the table. This operation has the following subfields:
+   - `table_name`: 64 bytes -  The name of the table that the rows are removed into
+   - `num_rows`: 4 bytes (I32) - The number of rows removed
+   - `rows:` - The new values for the rows removed in the table, as well as the page number and row offset of the row. This is stored as a list of the following fields:
+     - `page_number`: 4 bytes (I32) - The page number of the row
+     - `row_num`: 4 bytes (I32) - The offset of the row in the page
+     
+The page number and row number help us find the row in the table to update, and additionally allow us to map the changes when needed.
+
+## Branch Storage
+
+Branches are stored across 2 files: `branches.gql` and `branch_heads.gql`. The `branches.gql` file contains the individual branch nodes that make up the "tree" of the version control. They are linked from the branch HEADs with only prev pointers pointing all the way back to the origin. The branches will be stored using the [fileio](https://github.com/GQL-Project/gql_db/tree/main/src/fileio#readme) system. That allows the `branch_heads.gql` file to contain the HEAD pointer for each branch by storing the page number and offset of the branch node in the `branches.gql` file.
+
+Each branch node contains the following fields:
+- Hash: 32 bytes (String)
+- Prev Pointer [pagenum, offset]: 8 bytes (Tuple containing 2 integers)
+- Branch Name: 60 bytes (String)
+
+### Accessing Branch Heads
+
+Branch heads are stored separately from the branch nodes. The branch heads are stored in a file called `branch_heads.gql` and are stored in a 4096 byte header as rows of 64 bytes each. Each branch head has the following fields:
+- Branch Name: 60 bytes (String)
+- Branch Head [pagenum, offset]: 8 bytes (Tuple containing 2 integers)
+
+## Merge Strategy
+
+There are two general strategies for merging branches. The first is the "fast-forward" strategy, which is used when only the source branch has new commits. The second is the "3-way" strategy, which is used when there are changes on both branches.
+
+### Finding a Common Ancestor
+
+Finding a common ancestor is a 3-step process.
+
+1. Start with the source branch's HEAD and go backwards until you reach the origin. While going back, keep a list of tuples containing (<branch_name>, <commit_hash>) of every commit where you encounter a new branch. 
+2. Begin going backward from the target branch's HEAD until you reach a branch name that is in the list you accumulated in step 1. Store both those commits.
+3. Whichever commit has the older timestamp is your common ancestor.
+
+### Merging the Branches
+
+Now that you have the common ancestor, you can merge the branches. The merge strategy is as follows:
+
+1. Start with the source commits. Iterate through each commit and squash them into a single commit. Each row modified will be stored in a hash that maps the operation to the rows modified. This way as you iterate through the commits, you can keep track of the changes made to each row (i.e. if a row is modified twice, the last operation will be the one that is stored in the hash).
+    * For example, if you have a commit that inserts 3 rows, and another that deletes 2 rows, the hash will look like this: 
+    
+    ```
+    {
+        "insert": [(<p_num>, <r_num>), (<p_num>, <r_num>), (<p_num>, <r_num>)], 
+        "delete": [(<p_num>, <r_num>), (<p_num>, <r_num>)]
+    }
+    ```
+2. Repeat step 1 with the target commits.
+3. **NOTE** Use the empty bits in the first byte of the table row to indicate rows that are ready to be deleted/inserted/updated. This way, you can keep track of which rows will cause a merge conflict or not. 
+
+### Squashing The Commits
+
+Squashing the commits has two main steps:
+1. Squashing the commits: Here, all the diffs between the two commits are squashed into a single commit, with necessary merges being made. Namely:
+  - An Insert on a row followed by an Update on the same row will be squashed into an Insert on the row, with the Update's row.
+  - An Insert on a row followed by a Delete on the same row will cancel out.
+  - An Update on a row followed by a Delete on the same row will be squashed into a Delete on the row.
+  - An Update on a row followed by an Update on the same row will be squashed into an Update on the row, with the second Update's row.
+  - A Delete on a row followed by an Insert on the same row will be squashed into an Insert on the row.
+  - We also delete duplicate references to the same row, for Remove and Insert, defering to the last reference to the row.
+2. Restoring Branches: Here, the branches using the old chain of commits will need to use the new squashed commit. There are some important cases to handle:
+  - In every case, the branch's HEAD will be updated to point to the new squashed commit.
+
+Also to note, Squash assumes that the commits are in order, and that the current branch contains hash2, as there can be multiple branches that contain hash2.
+
+### What Causes a Merge Conflict?
+
+There are a certain set of operations that will cause a merge conflict. These are:
+- A row is deleted in one branch, but updated in the other branch.
+- A row is updated in both branches, but with different values.
+- A row is updated in one branch, but that table is deleeted in the other branch
+- A table is created in one branch, but deleted in the other branch.
+- A table is created in both branches, but with different schemas.
+
+Inserts are not considered merge conflicts because they can be resolved by simply inserting the row in the other branch. If the same row is inserted in both branches, only 1 copy of that row will be inserted in the merged branch.
+
+## Invariants
+
+1. All commits in a branch have increasing timestamps.
+2. The first commit that branches off of a commit has the name of the new branch.
+3. All branch merges are between a source and target branch. The commits between the common ancestor and the HEAD of the source branch are squashed when merging into the target branch.
+4. All branch heads are always stored in the `branch_heads.gql` file.