use crate::{fileio::databaseio::get_db_instance, user::userdata::User};

use super::branches::{BranchNode, Branches};

/// This function implements the GQL log command
pub fn log(user: &User) -> Result<(String, Vec<Vec<String>>), String> {
    let branch_name: String = user.get_current_branch_name();
    let branches_from_head: &Branches = get_db_instance()?.get_branch_file();

    // seperate to make debug easier
    let branch_heads_instance = get_db_instance()?.get_branch_heads_file_mut();

    // If there are no commits, return an empty vector
    if branch_heads_instance.get_all_branch_heads()?.len() == 0 {
        return Ok(("No Commits!".to_string(), vec![]));
    }

    let branch_node = branch_heads_instance
        .get_branch_node_from_head(&branch_name, &branches_from_head)
        .unwrap();

    let mut branch_nodes: Vec<BranchNode> = get_db_instance()?
        .get_branch_file()
        .traverse_branch_nodes(&branch_node)?;

    branch_nodes.reverse();

    // String to capture all the output
    let mut log_strings: Vec<Vec<String>> = Vec::new();
    let mut log_string: String = String::new();

    for node in branch_nodes {
        let commit = get_db_instance()?
            .get_commit_file_mut()
            .fetch_commit(&node.commit_hash)?;

        log_string = format!("{}\nCommit {}", log_string, commit.hash);
        log_string = format!("{}\nMessage {}", log_string, commit.message);
        log_string = format!("{}\nTimestamp {}", log_string, commit.timestamp);
        log_string = format!("{}\n-----------------------\n", log_string);

        let printed_vals: Vec<String> = vec![commit.hash, commit.timestamp, commit.message];
        log_strings.push(printed_vals);
    }

    Ok((log_string, log_strings))
}

#[cfg(test)]
mod tests {
    use serial_test::serial;

    use crate::{
        executor::query::create_table,
        fileio::{
            databaseio::{create_db_instance, delete_db_instance},
            header::Schema,
        },
        util::dbtype::*,
        version_control::{commit::Commit, diff::Diff},
    };

    use super::*;

    #[test]
    #[serial]
    fn test_log_single_commit() {
        // Keep track of the diffs throughout the test
        let mut diffs: Vec<Diff> = Vec::new();

        // Create the database
        create_db_instance(&"log_test_db".to_string()).unwrap();

        // Create a user on the main branch
        let mut user: User = User::new("test_user".to_string());

        // Create the schema
        let schema: Schema = vec![
            ("id".to_string(), Column::I32),
            ("name".to_string(), Column::String(50)),
            ("age".to_string(), Column::I32),
        ];
        // Create a new table
<<<<<<< HEAD
        let result =
            create_table(&"table1".to_string(), &schema, get_db_instance().unwrap(), &mut user).unwrap();
=======
        let result = create_table(
            &"table1".to_string(),
            &schema,
            get_db_instance().unwrap(),
            &user,
        )
        .unwrap();
>>>>>>> e25e573c
        let mut table = result.0;
        diffs.push(Diff::TableCreate(result.1));

        // Insert rows into the table
        let insert_diff = table
            .insert_rows(vec![vec![
                Value::I32(1),
                Value::String("John".to_string()),
                Value::I32(20),
            ]])
            .unwrap();
        diffs.push(Diff::Insert(insert_diff));

        // Commit the changes
        let commit_result = get_db_instance()
            .unwrap()
            .create_commit_and_node(
                &diffs,
                &"First commit".to_string(),
                &"Create table1; Insert 1 Row;".to_string(),
                &user,
            )
            .unwrap();
        let commit: Commit = commit_result.1;

        // Log the commits
        let result: Vec<Vec<String>> = log(&user).unwrap().1;

        // Assert that the result is correct
        assert_eq!(result.len(), 1);
        assert_eq!(result[0][0], commit.hash);
        assert_eq!(result[0][1], commit.timestamp);
        assert_eq!(result[0][2], commit.message);

        // Delete the database
        delete_db_instance().unwrap();
    }

    #[test]
    #[serial]
    fn test_log_multiple_command() {
        // Keep track of the diffs throughout the test
        let mut diffs: Vec<Diff> = Vec::new();

        // Create the database
        create_db_instance(&"log_test_db1".to_string()).unwrap();

        // Create a user on the main branch
        let mut user: User = User::new("test_user".to_string());

        // Create the schema
        let schema: Schema = vec![
            ("id".to_string(), Column::I32),
            ("name".to_string(), Column::String(50)),
            ("age".to_string(), Column::I32),
        ];
        // Create a new table
<<<<<<< HEAD
        let result =
            create_table(&"table1".to_string(), &schema, get_db_instance().unwrap(), &mut user).unwrap();
=======
        let result = create_table(
            &"table1".to_string(),
            &schema,
            get_db_instance().unwrap(),
            &user,
        )
        .unwrap();
>>>>>>> e25e573c
        let mut table = result.0;
        diffs.push(Diff::TableCreate(result.1));

        // Insert rows into the table
        let mut insert_diff = table
            .insert_rows(vec![vec![
                Value::I32(1),
                Value::String("John".to_string()),
                Value::I32(20),
            ]])
            .unwrap();
        diffs.push(Diff::Insert(insert_diff));

        insert_diff = table
            .insert_rows(vec![vec![
                Value::I32(2),
                Value::String("Saul Goodman".to_string()),
                Value::I32(42),
            ]])
            .unwrap();
        diffs.push(Diff::Insert(insert_diff));

        // Commit the changes
        let mut commit_result = get_db_instance()
            .unwrap()
            .create_commit_and_node(
                &diffs,
                &"First commit".to_string(),
                &"Create table1; Insert 1 Row;".to_string(),
                &user,
            )
            .unwrap();
        let commit: Commit = commit_result.1;
        //println!("Commit.message: {:?}", commit.message);

        commit_result = get_db_instance()
            .unwrap()
            .create_commit_and_node(
                &diffs,
                &"Second commit".to_string(),
                &"Create table2; Insert 2 Row;".to_string(),
                &user,
            )
            .unwrap();
        let second_commit: Commit = commit_result.1;
        //println!("Commit.message: {:?}", second_commit.message);

        // Log the commits
        let result: Vec<Vec<String>> = log(&user).unwrap().1;
        //println!("{}", (result[0][2]).to_string());
        //println!("{}", (result[1][2]).to_string());

        // Assert that the result is correct
        assert_eq!(result.len(), 2);
        assert_eq!(result[0][0], commit.hash);
        assert_eq!(result[0][1], commit.timestamp);
        assert_eq!(result[0][2], commit.message);
        assert_eq!(result[1][0], second_commit.hash);
        assert_eq!(result[1][1], second_commit.timestamp);
        assert_eq!(result[1][2], second_commit.message);

        // Delete the database
        delete_db_instance().unwrap();
    }
}<|MERGE_RESOLUTION|>--- conflicted
+++ resolved
@@ -81,18 +81,13 @@
             ("age".to_string(), Column::I32),
         ];
         // Create a new table
-<<<<<<< HEAD
-        let result =
-            create_table(&"table1".to_string(), &schema, get_db_instance().unwrap(), &mut user).unwrap();
-=======
         let result = create_table(
             &"table1".to_string(),
             &schema,
             get_db_instance().unwrap(),
-            &user,
+            &mut user,
         )
         .unwrap();
->>>>>>> e25e573c
         let mut table = result.0;
         diffs.push(Diff::TableCreate(result.1));
 
@@ -150,18 +145,13 @@
             ("age".to_string(), Column::I32),
         ];
         // Create a new table
-<<<<<<< HEAD
-        let result =
-            create_table(&"table1".to_string(), &schema, get_db_instance().unwrap(), &mut user).unwrap();
-=======
         let result = create_table(
             &"table1".to_string(),
             &schema,
             get_db_instance().unwrap(),
-            &user,
+            &mut user,
         )
         .unwrap();
->>>>>>> e25e573c
         let mut table = result.0;
         diffs.push(Diff::TableCreate(result.1));
 
