--- conflicted
+++ resolved
@@ -7,12 +7,8 @@
     let branches_from_head: &Branches = get_db_instance()?.get_branch_file();
 
     // seperate to make debug easier
-<<<<<<< HEAD
     let branch_instance = get_db_instance()?.get_branch_heads_file_mut();
     
-=======
-    let branch_instance = get_db_instance()?.get_current_branch_head_mut();
->>>>>>> f7093d23
 
     let branch_node = branch_instance
         .get_branch_node_from_head(&branch_name, &branches_from_head)
@@ -51,9 +47,5 @@
     #[test]
     fn test_log2() {
         create_db_instance(&"log_test_db".to_string()).unwrap();
-<<<<<<< HEAD
-
-=======
->>>>>>> f7093d23
     }
 }