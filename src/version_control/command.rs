use crate::{fileio::databaseio::*, user::userdata::User};

use crate::{
    fileio::{
        header::read_schema,
        pageio::{read_page, Page},
    },
    util::dbtype::Column,
};

use serde::{Deserialize, Serialize};
use serde_json;
use tabled::{builder::Builder, Style};

use std::fs;

use super::diff::revert_tables_from_diffs;
use super::{
    branches::{BranchNode, Branches},
    commit::Commit,
};

#[derive(Serialize, Deserialize)]
pub struct Log {
    hash: String,
    timestamp: String,
    message: String,
}

#[derive(Serialize, Deserialize)]
pub struct Schema {
    table_name: String,
    table_schema: Vec<String>,
    schema_type: Vec<String>,
}

/// This function implements the GQL log command
pub fn log(user: &User) -> Result<(String, Vec<Vec<String>>, String), String> {
    let branch_name: String = user.get_current_branch_name();
    let branches_from_head: &Branches = get_db_instance()?.get_branch_file();

    // seperate to make debug easier
    let branch_heads_instance = get_db_instance()?.get_branch_heads_file_mut();

    // If there are no commits, return an empty vector
    if branch_heads_instance.get_all_branch_heads()?.len() == 0 {
        return Ok(("No Commits!".to_string(), vec![], "".to_string()));
    }

    let branch_node =
        branch_heads_instance.get_branch_node_from_head(&branch_name, &branches_from_head)?;

    let branch_nodes: Vec<BranchNode> = get_db_instance()?
        .get_branch_file()
        .traverse_branch_nodes(&branch_node)?;

    // String to capture all the output
    let mut log_strings: Vec<Vec<String>> = Vec::new();
    let mut log_string: String = String::new();
    let mut log_objects: Vec<Log> = Vec::new();

    for node in branch_nodes {
        let commit = get_db_instance()?
            .get_commit_file_mut()
            .fetch_commit(&node.commit_hash)?;

        let commit_clone = commit.clone();

        log_string = format!("{}\nCommit: {}", log_string, commit.hash);
        log_string = format!("{}\nMessage: {}", log_string, commit.message);
        log_string = format!("{}\nTimestamp: {}", log_string, commit.timestamp);
        log_string = format!("{}\n-----------------------\n", log_string);

        let printed_vals: Vec<String> = vec![commit.hash, commit.timestamp, commit.message];

        let log_object = Log {
            hash: commit_clone.hash,
            timestamp: commit_clone.timestamp,
            message: commit_clone.message,
        };

        log_objects.push(log_object);
        log_strings.push(printed_vals);
    }

    let json = serde_json::to_string(&log_objects).unwrap();

    Ok((log_string, log_strings, json))
}

/// Lists all the available branches, and a * next to the current branch
/// for the given user.
pub fn list_branches(user: &User) -> Result<String, String> {
    let branch_heads = get_db_instance()?.get_branch_heads_file_mut();

    let mut branch_string = String::new();

    for name in branch_heads.get_all_branch_names()? {
        if name == user.get_current_branch_name() {
            branch_string = format!("{}{}*\n", branch_string, name);
        } else {
            branch_string = format!("{}{}\n", branch_string, name);
        }
    }

    Ok(branch_string)
}

/// This function deletes a branch from the database
pub fn del_branch(
    user: &User,
    branch_name: &String,
    force: bool,
    all_users: Vec<User>,
) -> Result<String, String> {
    // Check if the branch is the master branch. If so, return an error
    // MAIN_BRANCH_NAME is the name of the master branch
    if branch_name == MAIN_BRANCH_NAME {
        return Err("ERROR: Cannot delete the master branch".to_string());
    }

    // Check if the branch is the current branch. If so, return an error
    // user.get_current_branch() is the name
    if user.get_current_branch_name() == *branch_name {
        return Err("ERROR: Cannot delete the current branch".to_string());
    }

    // checks if there are uncommited changes, if not, delete no matter what
    if !force {
        // Check if branch has uncommitted changes.
        for client in all_users {
            if client.get_current_branch_name() == *branch_name {
                if client.is_on_temp_commit() {
                    return Err(
                        "ERROR: Branch has uncommitted changes. Use -f to force delete."
                            .to_string(),
                    );
                }
            }
        }
    }
    let branch_heads_instance = get_db_instance()?.get_branch_heads_file_mut();
    let branches_instance = get_db_instance()?.get_branch_file_mut();

    // Find the node that this branch branched off of
    let mut temp_node: BranchNode =
        branch_heads_instance.get_branch_node_from_head(branch_name, branches_instance)?;
    loop {
        let temp_node_opt: Option<BranchNode> =
            branches_instance.get_prev_branch_node(&temp_node)?;
        if temp_node_opt.is_some() {
            temp_node = temp_node_opt.unwrap();
            if temp_node.branch_name != *branch_name {
                // We need to update the num kids of the node that this branch branched off of
                temp_node.num_kids -= 1;
                branches_instance.update_branch_node(&temp_node)?;
                break;
            }
        } else {
            break;
        }
    }

    // delete branch head
    branch_heads_instance.delete_branch_head(branch_name)?;

    // delete all the rows where branch name = the branch head
    branches_instance.delete_branch_node(branch_name)?;

    let result_string = format!("Branch {} deleted", &branch_name);
    Ok(result_string.to_string())
}

/// Takes two commit hashes, and attempts to find a chain of commits
/// from the first commit to the second, assuming that the commits are
/// from the same branch.
/// Squashes are only permitted when no other branches use the
/// commits in a squash
pub fn squash(hash1: &String, hash2: &String, user: &User) -> Result<Commit, String> {
    let branch_name: String = user.get_current_branch_name();
    let branches: &mut Branches = get_db_instance()?.get_branch_file_mut();
    let head_mngr = get_db_instance()?.get_branch_heads_file_mut();

    if head_mngr.get_all_branch_heads()?.len() == 0 {
        return Err("No Commits in Current Branch!".to_string());
    }

    // Branch head
    let mut current = Some(head_mngr.get_branch_node_from_head(&branch_name, &branches)?);

    // Hash 1's node
    let mut save_first: Option<BranchNode> = None;
    // Hash 2's node
    let mut save_last: Option<BranchNode> = None;
    let mut commit_hashes: Vec<String> = Vec::new();

    while let Some(node) = current {
        if node.commit_hash == *hash2 {
            save_last = Some(node.clone());
            current = Some(node.clone());
            while current != None {
                let node = current.as_ref().unwrap();
                commit_hashes.push(node.commit_hash.clone());
                if !node.can_squash() {
                    return Err(format!(
                        "Could not squash, commit {} is shared across branches.",
                        node.commit_hash
                    ));
                }
                if node.commit_hash == *hash1 {
                    save_first = Some(node.clone());
                    break;
                }
                current = branches.get_prev_branch_node(&node)?;
            }
        }
        current = branches.get_prev_branch_node(&node)?;
    }

    if commit_hashes.len() == 0 {
        return Err("Commits not found in Current Branch".to_string());
    }

    let save_first = save_first.map_or(Err(format!("{} not found in Branch", hash1)), Ok)?;
    let save_last = save_last.map_or(Err(format!("{} not found in Branch", hash2)), Ok)?;

    let commits = commit_hashes
        .into_iter()
        .map(|hash| get_db_instance()?.get_commit_file_mut().fetch_commit(&hash))
        .rev()
        .collect::<Result<Vec<Commit>, String>>()?;

    let squash_commit = get_db_instance()?
        .get_commit_file_mut()
        .squash_commits(&commits, true)?;

    // Use the new commit hash, and make the current hash2 point to the commit before hash1.
    let squash_node = BranchNode {
        commit_hash: squash_commit.hash.clone(),
        branch_name: branch_name.clone(),
        prev_pagenum: save_first.prev_pagenum,
        prev_rownum: save_first.prev_rownum,
        curr_pagenum: save_last.curr_pagenum,
        curr_rownum: save_last.curr_rownum,
        num_kids: save_last.num_kids,
        is_head: save_last.is_head,
    };
    branches.update_branch_node(&squash_node)?;
    Ok(squash_commit)
}

/// Takes a commit hash, and checks if it exists in the current branch
/// If the commit exists in the user's branch,
/// the branch is reverted to the desired commit.
/// All changes are undone and this revert is saved as another commit
pub fn revert(user: &mut User, commit_hash: &String) -> Result<Commit, String> {
    let branch_name: String = user.get_current_branch_name();
    let branches_from_head: &Branches = get_db_instance()?.get_branch_file();

    // Checking the branch's status to ensure if the user is up-to-date
    let behind_check = user.get_status();
    if behind_check.1 {
        return Err(
            "ERR: Cannot revert when behind! Consider using Discard to delete your changes."
                .to_string(),
        );
    }

    // seperate to make debug easier
    let branch_heads_instance = get_db_instance()?.get_branch_heads_file_mut();

    // If there are no commits, return an empty vector
    if branch_heads_instance.get_all_branch_heads()?.len() == 0 {
        return Err("No Commits!".to_string());
    }

    //Grabbing the branch node from the head
    let branch_node =
        branch_heads_instance.get_branch_node_from_head(&branch_name, &branches_from_head)?;

    //Traversing the nodes to find the argument commit hash
    let branch_nodes: Vec<BranchNode> = get_db_instance()?
        .get_branch_file()
        .traverse_branch_nodes(&branch_node)?;

    // If the commit hash is not in the current branch, return an error
    let mut match_node = None;
    //Looking for the commit hash in the branch nodes
    for node in branch_nodes {
        if node.commit_hash == *commit_hash {
            if match_node.is_some() {
                return Err(
                    "Commit exists multiple times in branch! Something is seriously wrong!"
                        .to_string(),
                );
            }
            //Storing the matched commit's information
            match_node = Some(node);
        }
    }

    // If the commit hash is not in the current branch, return an error
    if let Some(node) = match_node {
        let diffs = get_db_instance()?.get_diffs_between_nodes(Some(&node), &branch_node)?;

        // Obtaining the directory of all tables
        let branch_path: String = get_db_instance()?.get_current_branch_path(user);

        // Reverting the diffs
        revert_tables_from_diffs(&branch_path, &diffs)?;

        // Creating a revert commit
        let revert_message = format!("Reverted to commit {}", commit_hash);
        let revert_command = format!("gql revert {}", commit_hash);
        let revert_commit_and_node = get_db_instance()?.create_commit_and_node(
            &revert_message,
            &revert_command,
            user,
            None,
        )?;
        let revert_commit = revert_commit_and_node.1;

        Ok(revert_commit)
    } else {
        Err("Commit not found in current branch!".to_string())
    }
}

/// Takes a user object and clears their branch of uncommitted changes.
/// This is done by moving the user to the permanent copy of the branch and deleting the temporary copy.
/// Returns Success or Error
pub fn discard(user: &mut User) -> Result<(), String> {
    //Storing the user's branch path
    let branch_path: String = get_db_instance()?.get_temp_db_dir_path(user);

    if user.is_on_temp_commit() {
        //Deleting the temp copy of the branch
        fs::remove_dir_all(branch_path).map_err(|e| e.to_string())?;
        user.set_diffs(&Vec::new());
    }

    user.set_is_on_temp_commit(false);
    user.set_commands(&Vec::new());

    Ok(())
}

/// This function is used to get the commits from a specific hash
pub fn info(hash: &String) -> Result<String, String> {
    let commit_file = get_db_instance()?.get_commit_file_mut();
    let commit = commit_file.fetch_commit(hash)?;

    let mut log_string: String = String::new();

    log_string = format!("{}\n-----------------------", log_string);
    log_string = format!("{}\nCommit: {}", log_string, commit.hash);
    log_string = format!("{}\nMessage: {}", log_string, commit.message);
    log_string = format!("{}\nTimestamp: {}", log_string, commit.timestamp);
    log_string = format!("{}\nChanges Made:", log_string);
    for diffs in commit.diffs {
        log_string = format!("{}\n{}", log_string, diffs.to_string());
    }
    log_string = format!("{}\n-----------------------\n", log_string);

    return Ok(log_string.to_string());
}

/// This function outputs all of the possible tables and Schemas in the current branch
pub fn schema_table(user: &User) -> Result<(String, String), String> {
    // Get the list of all the tables in the database
    let instance = get_db_instance()?;
    let all_table_paths = instance.get_table_paths(user);

    let mut page_read: Vec<Box<Page>> = Vec::new();
    for path in all_table_paths.clone().unwrap() {
        let page = read_page(0, &path)?;
        page_read.push(page);
    }

    if page_read.clone().len() == 0 {
        return Ok(("No tables in current branch!".to_string(), "".to_string()));
    }

    // Call read_schema for each table
    let mut schemas: Vec<Vec<String>> = Vec::new();
    let mut schema_types: Vec<Vec<Column>> = Vec::new();
    let mut schema_objects: Vec<Schema> = Vec::new();
    for page_num in page_read.clone() {
        let schema_object = read_schema(&page_num)?;
        schemas.push(
            schema_object
                .iter()
                .map(|(name, _typ)| name.clone())
                .collect::<Vec<String>>()
                .clone(),
        );
        schema_types.push(
            schema_object
                .iter()
                .map(|(_name, typ)| typ.clone())
                .collect::<Vec<Column>>()
                .clone(),
        );
    }

    let table_names = instance.get_tables(user);
    let mut log_string: String = String::new();

    for i in 0..schemas.len() {
        log_string = format!(
            "{}\nTable: {}\n",
            log_string,
            table_names.clone().unwrap()[i]
        );
        let mut builder = Builder::default();
        builder.set_columns(schemas[i].clone());
<<<<<<< HEAD

        let schemaz = schema_types[i].clone().iter().map(|x| x.to_string()).collect::<Vec<String>>();
        builder.add_record(schemaz.clone());

=======
        builder.add_record(
            schema_types[i]
                .clone()
                .iter()
                .map(|x| x.to_string())
                .collect::<Vec<String>>(),
        );
>>>>>>> a10d4e98
        let mut table_schema = builder.build();
        table_schema.with(Style::rounded());
        log_string = format!("{}\n{}\n\n", log_string, table_schema);

        // for the -j
        let schema_object = Schema {
            table_name: table_names.clone().unwrap()[i].clone(),
            table_schema: schemas[i].clone(),
            schema_type: schemaz.clone(),
        };
        schema_objects.push(schema_object);
    }

    let json = serde_json::to_string(&schema_objects).unwrap();
    Ok((log_string, json))
}

#[cfg(test)]
mod tests {

    use serial_test::serial;

    use crate::{
        executor::query::{create_table, insert},
        fileio::{
            databaseio::{delete_db_instance, Database},
            header::Schema,
            tableio::Table,
        },
        parser::parser::parse_vc_cmd,
        util::{
            bench::{create_demo_db, fcreate_db_instance},
            dbtype::*,
            row::Row,
        },
        version_control::{commit::Commit, diff::Diff},
    };

    use super::*;

    #[test]
    #[serial]
    fn test_log_single_commit() {
        // Keep track of the diffs throughout the test
        let mut diffs: Vec<Diff> = Vec::new();

        // Create the database
        fcreate_db_instance(&"log_test_db");

        // Create a user on the main branch
        let mut user: User = User::new("test_user".to_string());

        // Create the schema
        let schema: Schema = vec![
            ("id".to_string(), Column::I32),
            ("name".to_string(), Column::String(50)),
            ("age".to_string(), Column::I32),
        ];
        // Create a new table
        let result = create_table(
            &"table1".to_string(),
            &schema,
            get_db_instance().unwrap(),
            &mut user,
        )
        .unwrap();
        let mut table = result.0;
        diffs.push(Diff::TableCreate(result.1));

        // Insert rows into the table
        let insert_diff = table
            .insert_rows(vec![vec![
                Value::I32(1),
                Value::String("John".to_string()),
                Value::I32(20),
            ]])
            .unwrap();
        diffs.push(Diff::Insert(insert_diff));

        user.set_diffs(&diffs);

        // Commit the changes
        let commit_result = get_db_instance()
            .unwrap()
            .create_commit_and_node(
                &"First commit".to_string(),
                &"Create table1; Insert 1 Row;".to_string(),
                &mut user,
                None,
            )
            .unwrap();
        let commit: Commit = commit_result.1;

        // Log the commits
        let result: Vec<Vec<String>> = log(&user).unwrap().1;

        // Assert that the result is correct
        assert_eq!(result.len(), 1);
        assert_eq!(result[0][0], commit.hash);
        assert_eq!(result[0][1], commit.timestamp);
        assert_eq!(result[0][2], commit.message);

        // Delete the database
        delete_db_instance().unwrap();
    }

    #[test]
    #[serial]
    fn test_log_multiple_command() {
        // Keep track of the diffs throughout the test
        let mut diffs: Vec<Diff> = Vec::new();

        // Create the database
        fcreate_db_instance(&"log_test_db1");

        // Create a user on the main branch
        let mut user: User = User::new("test_user".to_string());

        // Create the schema
        let schema: Schema = vec![
            ("id".to_string(), Column::I32),
            ("name".to_string(), Column::String(50)),
            ("age".to_string(), Column::I32),
        ];
        // Create a new table
        let result = create_table(
            &"table1".to_string(),
            &schema,
            get_db_instance().unwrap(),
            &mut user,
        )
        .unwrap();
        let mut table = result.0;
        diffs.push(Diff::TableCreate(result.1));

        // Insert rows into the table
        let mut insert_diff = table
            .insert_rows(vec![vec![
                Value::I32(1),
                Value::String("John".to_string()),
                Value::I32(20),
            ]])
            .unwrap();
        diffs.push(Diff::Insert(insert_diff));

        insert_diff = table
            .insert_rows(vec![vec![
                Value::I32(2),
                Value::String("Saul Goodman".to_string()),
                Value::I32(42),
            ]])
            .unwrap();
        diffs.push(Diff::Insert(insert_diff));

        user.set_diffs(&diffs);

        // Commit the changes
        let mut commit_result = get_db_instance()
            .unwrap()
            .create_commit_and_node(
                &"First commit".to_string(),
                &"Create table1; Insert 1 Row;".to_string(),
                &mut user,
                None,
            )
            .unwrap();
        let commit: Commit = commit_result.1;

        commit_result = get_db_instance()
            .unwrap()
            .create_commit_and_node(
                &"Second commit".to_string(),
                &"Create table2; Insert 2 Row;".to_string(),
                &mut user,
                None,
            )
            .unwrap();
        let second_commit: Commit = commit_result.1;

        // Log the commits
        let result: Vec<Vec<String>> = log(&user).unwrap().1;

        // Assert that the result is correct
        assert_eq!(result.len(), 2);
        assert_eq!(result[1][0], commit.hash);
        assert_eq!(result[1][1], commit.timestamp);
        assert_eq!(result[1][2], commit.message);
        assert_eq!(result[0][0], second_commit.hash);
        assert_eq!(result[0][1], second_commit.timestamp);
        assert_eq!(result[0][2], second_commit.message);

        // Delete the database
        delete_db_instance().unwrap();
    }

    #[test]
    #[serial]
    fn test_valid_squash() {
        let user = create_demo_db("squash_valid");
        let hashes = get_db_instance()
            .unwrap()
            .get_commit_file_mut()
            .get_hashes()
            .unwrap();

        // Commits 0 - 3 should be squashable
        let result = squash(&hashes[0], &hashes[2], &user).unwrap();
        // After sqaushing this, all the updates and removes should be gone
        for diff in result.diffs {
            match diff {
                Diff::Update(_) => panic!("Update diff should not exist"),
                Diff::Remove(_) => panic!("Remove diff should not exist"),
                Diff::TableRemove(_) => panic!("TableRemoveDiff should not exist"),
                _ => (),
            }
        }
        delete_db_instance().unwrap();
    }

    #[test]
    #[serial]
    fn test_invalid_squash_shared() {
        let mut user = create_demo_db("squash_invalid_shared");
        let hashes = get_db_instance()
            .unwrap()
            .get_commit_file_mut()
            .get_hashes()
            .unwrap();
        get_db_instance()
            .unwrap()
            .switch_branch(&"test_branch1".to_string(), &mut user)
            .unwrap();
        // Commits 3 - 5 should not be squasable, since 4 is shared with another branch
        let _ = squash(&hashes[2], &hashes[4], &user).unwrap_err();
        delete_db_instance().unwrap();
    }

    #[test]
    #[serial]
    fn test_invalid_squash_branch() {
        let mut user = create_demo_db("squash_invalid_branch");
        let hashes = get_db_instance()
            .unwrap()
            .get_commit_file_mut()
            .get_hashes()
            .unwrap();
        get_db_instance()
            .unwrap()
            .switch_branch(&"test_branch2".to_string(), &mut user)
            .unwrap();
        // Commits 5 - 7 should not be squasable, since user is on another branch
        let _ = squash(&hashes[4], &hashes[6], &user).unwrap_err();
        delete_db_instance().unwrap();
    }

    // test if the branch deletes properly
    #[test]
    #[serial]
    fn test_del_branch0() {
        let query0 = "GQL branch branch_name";
        let query01 = "GQL branch branch_name1";
        let query2 = "GQL delete branch_name";
        // Create a new user on the main branch
        fcreate_db_instance("gql_del_test");
        let mut user: User = User::new("test_user".to_string());
        let mut all_users: Vec<User> = Vec::new();
        parse_vc_cmd(query0, &mut user, all_users.clone()).unwrap();
        parse_vc_cmd(query01, &mut user, all_users.clone()).unwrap();
        all_users.push(user.clone());
        let result = parse_vc_cmd(query2, &mut user, all_users.clone());

        delete_db_instance().unwrap();
        assert!(result.is_ok());
    }

    // checks if it detects non existent branch
    #[test]
    #[serial]
    fn test_del_branch1() {
        let query = "GQL delete branch_name1";
        // Create a new user on the main branch
        fcreate_db_instance("gql_del_test");
        let mut user: User = User::new("test_user".to_string());
        let mut all_users: Vec<User> = Vec::new();
        all_users.push(user.clone());
        let result = parse_vc_cmd(query, &mut user, all_users.clone());

        delete_db_instance().unwrap();
        assert!(result.is_err());
    }

    // Tries to delete the current branch
    #[test]
    #[serial]
    fn test_del_branch2() {
        let query0 = "GQL branch branch_name";
        let query1 = "GQL delete branch_name";
        // Create a new user on the main branch
        fcreate_db_instance("gql_del_test");
        let mut user: User = User::new("test_user".to_string());
        let mut all_users: Vec<User> = Vec::new();
        parse_vc_cmd(query0, &mut user, all_users.clone()).unwrap();
        all_users.push(user.clone());
        let result = parse_vc_cmd(query1, &mut user, all_users.clone());

        delete_db_instance().unwrap();
        assert!(result.is_err());
    }

    // Tries to delete the branch with an uncommitted change
    #[test]
    #[serial]
    fn test_del_branch3() {
        let query0 = "GQL branch test";
        let query1 = "GQL switch_branch test";
        let query2 = "GQL branch test1";
        let query3 = "GQL delete test";
        // Create a new user on the main branch
        fcreate_db_instance("gql_del_test");
        let mut user: User = User::new("test_user".to_string());
        let mut user1: User = User::new("test_user1".to_string());
        let mut all_users: Vec<User> = Vec::new();

        // first user creates a branch
        parse_vc_cmd(query0, &mut user, all_users.clone()).unwrap();

        // second user joins that branch
        parse_vc_cmd(query1, &mut user1, all_users.clone()).unwrap();

        // second user makes an uncommitted change
        let load_db = Database::load_db("gql_del_test".to_string()).unwrap();
        create_table(
            &"testing".to_string(),
            &vec![("id".to_string(), Column::I32)],
            &load_db,
            &mut user1,
        )
        .unwrap();
        user1.set_is_on_temp_commit(true);

        // first user makes a new branch and moves there
        parse_vc_cmd(query2, &mut user, all_users.clone()).unwrap();

        all_users.push(user.clone());
        all_users.push(user1.clone());
        // first user tries to delete the branch with the uncommitted change
        parse_vc_cmd("GQL status", &mut user1, all_users.clone()).unwrap();
        let result = parse_vc_cmd(query3, &mut user, all_users.clone());

        // should not be able to delete
        assert!(result.is_err());
        delete_db_instance().unwrap();
        // new_db.delete_database().unwrap();
    }

    // Tries to delete the branch with an uncommitted change with -f
    #[test]
    #[serial]
    fn test_del_branch4() {
        let query0 = "GQL branch test";
        let query1 = "GQL switch_branch test";
        let query2 = "GQL branch test1";
        let query3 = "GQL delete -f test";
        // Create a new user on the main branch
        fcreate_db_instance("gql_del_test");
        let mut user: User = User::new("test_user".to_string());
        let mut user1: User = User::new("test_user1".to_string());
        let mut all_users: Vec<User> = Vec::new();

        // first user creates a branch
        parse_vc_cmd(query0, &mut user, all_users.clone()).unwrap();

        // second user joins that branch
        parse_vc_cmd(query1, &mut user1, all_users.clone()).unwrap();

        // second user makes an uncommitted change
        let load_db = Database::load_db("gql_del_test".to_string()).unwrap();
        create_table(
            &"testing".to_string(),
            &vec![("id".to_string(), Column::I32)],
            &load_db,
            &mut user1,
        )
        .unwrap();
        user1.set_is_on_temp_commit(true);

        // first user makes a new branch and moves there
        parse_vc_cmd(query2, &mut user, all_users.clone()).unwrap();

        all_users.push(user.clone());
        all_users.push(user1.clone());
        // first user tries to delete the branch with the uncommitted change
        parse_vc_cmd("GQL status", &mut user1, all_users.clone()).unwrap();
        let result = parse_vc_cmd(query3, &mut user, all_users.clone());

        // should not be able to delete
        assert!(result.is_ok());
        delete_db_instance().unwrap();
        // new_db.delete_database().unwrap();
    }

    // Tries to get the info without the commit hash
    #[test]
    #[serial]
    fn test_info_commit() {
        let query = "GQL info";
        // Create a new user on the main branch
        fcreate_db_instance("gql_info_test");
        let mut user: User = User::new("test_user".to_string());
        let mut all_users: Vec<User> = Vec::new();
        all_users.push(user.clone());
        let result = parse_vc_cmd(query, &mut user, all_users.clone());

        delete_db_instance().unwrap();
        assert!(result.is_err());
    }

    //Tries to get the info with an invalid commit hash
    #[test]
    #[serial]
    fn test_info_commit1() {
        let query = "GQL info 123456789";
        // Create a new user on the main branch
        fcreate_db_instance("gql_info_test");
        let mut user: User = User::new("test_user".to_string());
        let mut all_users: Vec<User> = Vec::new();
        all_users.push(user.clone());
        let result = parse_vc_cmd(query, &mut user, all_users.clone());

        delete_db_instance().unwrap();
        assert!(result.is_err());
    }

    // Tries to get the info with a valid commit hash
    #[test]
    #[serial]
    fn test_info_commit2() {
        let query0 = "GQL commit -m test";
        // Create a new user on the main branch
        fcreate_db_instance("gql_info_test");
        let mut user: User = User::new("test_user".to_string());
        let mut all_users: Vec<User> = Vec::new();
        all_users.push(user.clone());

        let mut load_db = Database::load_db("gql_info_test".to_string()).unwrap();
        create_table(
            &"testing".to_string(),
            &vec![("id".to_string(), Column::I32)],
            &load_db,
            &mut user,
        )
        .unwrap();

        parse_vc_cmd(query0, &mut user, all_users.clone()).unwrap();

        let commit_file = load_db.get_commit_file_mut();
        let commit = commit_file.read_commit(1);
        let query1 = format!("GQL info {}", commit.unwrap().hash);

        let result = parse_vc_cmd(&query1, &mut user, all_users.clone());

        delete_db_instance().unwrap();
        assert!(result.is_ok());
    }

    // Checks that discard deletes the -temp dir
    #[test]
    #[serial]
    fn test_discard_command() {
        //Creating db instance
        let db_name: String = "gql_discard_test".to_string();
        fcreate_db_instance(&db_name);

        //Creating a new user
        let mut user: User = User::new("test_user".to_string());

        let table_name1: String = "table1".to_string();

        //Making temp changes

        // Create a new table on main branch
        let schema: Schema = vec![
            ("id".to_string(), Column::I32),
            ("name".to_string(), Column::String(50)),
        ];

        get_db_instance()
            .unwrap()
            .create_temp_branch_directory(&mut user)
            .unwrap();
        let mut _table1_info =
            create_table(&table_name1, &schema, get_db_instance().unwrap(), &mut user).unwrap();

        // Insert rows into the table on new branch
        let rows: Vec<Row> = vec![
            vec![Value::I32(1), Value::String("Bruce Wayne".to_string())],
            vec![Value::I32(2), Value::String("Selina Kyle".to_string())],
            vec![Value::I32(3), Value::String("Damian Wayne".to_string())],
        ];
        let _res = insert(rows, table_name1, get_db_instance().unwrap(), &mut user).unwrap();

        // Storing temp directory path
        let temp_main_dir: String = get_db_instance().unwrap().get_temp_db_dir_path(&user);
        assert_ne!(user.get_diffs().len(), 0);
        assert_eq!(std::path::Path::new(&temp_main_dir).exists(), true);

        //Calling Discard
        discard(&mut user).unwrap();

        //Asserting that the user isn't on a temp commit
        assert_eq!(user.is_on_temp_commit(), false);

        // Asserting user diffs are now empty
        assert_eq!(user.get_diffs().len(), 0);
        assert_eq!(std::path::Path::new(&temp_main_dir).exists(), false);
        delete_db_instance().unwrap();
    }

    // Checks that discard deletes the -temp dir
    #[test]
    #[serial]
    fn test_discard_command_after_commit() {
        //Creating db instance
        let db_name: String = "gql_discard_test".to_string();
        fcreate_db_instance(&db_name);

        //Creating a new user
        let mut user: User = User::new("test_user".to_string());

        let table_name1: String = "table1".to_string();

        //Making temp changes

        // Create a new table on main branch
        let schema: Schema = vec![
            ("id".to_string(), Column::I32),
            ("name".to_string(), Column::String(50)),
        ];

        get_db_instance()
            .unwrap()
            .create_temp_branch_directory(&mut user)
            .unwrap();
        create_table(&table_name1, &schema, get_db_instance().unwrap(), &mut user).unwrap();

        // Insert rows into the table on main branch
        let rows: Vec<Row> = vec![
            vec![Value::I32(1), Value::String("Bruce Wayne".to_string())],
            vec![Value::I32(2), Value::String("Selina Kyle".to_string())],
            vec![Value::I32(3), Value::String("Damian Wayne".to_string())],
        ];
        let _res = insert(
            rows,
            table_name1.clone(),
            get_db_instance().unwrap(),
            &mut user,
        )
        .unwrap();

        // Create a commit on the main branch
        get_db_instance()
            .unwrap()
            .create_commit_and_node(
                &"First Commit".to_string(),
                &"Create Table & Added Rows;".to_string(),
                &mut user,
                None,
            )
            .unwrap();

        get_db_instance()
            .unwrap()
            .create_temp_branch_directory(&mut user)
            .unwrap();

        // Making temp_changes
        let rows2: Vec<Row> = vec![
            vec![Value::I32(1), Value::String("Dick Grayson".to_string())],
            vec![Value::I32(2), Value::String("Jason Todd".to_string())],
            vec![Value::I32(3), Value::String("Tim Drake".to_string())],
        ];
        let _res = insert(rows2, table_name1, get_db_instance().unwrap(), &mut user).unwrap();

        // Storing temp directory path
        let temp_main_dir: String = get_db_instance().unwrap().get_temp_db_dir_path(&user);
        assert_ne!(user.get_diffs().len(), 0);
        assert_eq!(std::path::Path::new(&temp_main_dir).exists(), true);

        //Calling Discard
        discard(&mut user).unwrap();

        //Asserting that the user isn't on a temp commit
        assert_eq!(user.is_on_temp_commit(), false);

        // Asserting user diffs are now empty
        assert_eq!(user.get_diffs().len(), 0);
        assert_eq!(std::path::Path::new(&temp_main_dir).exists(), false);
        delete_db_instance().unwrap();
    }

    // Checks that revert works with a valid commit hash
    #[test]
    #[serial]
    fn test_revert_command() {
        //Creating db instance
        let db_name = "gql_revert_test".to_string();
        fcreate_db_instance(&db_name);

        //Creating a new user
        let mut user: User = User::new("test_user".to_string());

        let table_name1: String = "table1".to_string();

        // Copying main dir to store state of database
        let copy_dir: String = "test_revert_copy_dir".to_string();
        std::fs::create_dir_all(copy_dir.clone()).unwrap();

        // Create a new table on the main
        let schema: Schema = vec![
            ("id".to_string(), Column::I32),
            ("name".to_string(), Column::String(50)),
        ];
        get_db_instance()
            .unwrap()
            .create_temp_branch_directory(&mut user)
            .unwrap();
        let mut _table1_info =
            create_table(&table_name1, &schema, get_db_instance().unwrap(), &mut user).unwrap();

        // Create a commit on the main branch
        let node_commit1 = get_db_instance()
            .unwrap()
            .create_commit_and_node(
                &"First Commit".to_string(),
                &"Create Table;".to_string(),
                &mut user,
                None,
            )
            .unwrap();

        get_db_instance()
            .unwrap()
            .create_temp_branch_directory(&mut user)
            .unwrap();

        // Insert rows into the table on main
        let rows: Vec<Row> = vec![
            vec![Value::I32(1), Value::String("Bruce Wayne".to_string())],
            vec![Value::I32(2), Value::String("Selina Kyle".to_string())],
            vec![Value::I32(3), Value::String("Damian Wayne".to_string())],
        ];
        let _res = insert(
            rows,
            table_name1.clone(),
            get_db_instance().unwrap(),
            &mut user,
        )
        .unwrap();

        // To copy a single table to that dir
        std::fs::copy(
            (_table1_info.0).path.clone(),
            format!(
                "{}{}{}.db",
                copy_dir,
                std::path::MAIN_SEPARATOR,
                &table_name1
            ),
        )
        .unwrap();

        // Create commit on main branch
        let _node_commit2 = get_db_instance()
            .unwrap()
            .create_commit_and_node(
                &"Second Commit on Main - Added Wayne family".to_string(),
                &"Insert;".to_string(),
                &mut user,
                None,
            )
            .unwrap();

        // Reverting commit 2
        let _revert_commit = revert(&mut user, &(node_commit1.1).hash).unwrap();

        // Checking if the revert command made a difference
        // Get the directories for all the branches
        let main_branch_table_dir: String = get_db_instance()
            .unwrap()
            .get_branch_path_from_name(&MAIN_BRANCH_NAME.to_string());

        // Read in all the tables from the branch directories before we compare them
        let table_main: Table =
            Table::new(&main_branch_table_dir, &"table1".to_string(), None).unwrap();
        let table_copy: Table = Table::new(&copy_dir, &"table1".to_string(), None).unwrap();

        // Make sure that the main branch isn't the same as the copied folder
        assert_eq!(
            compare_tables(&table_main, &table_copy, &main_branch_table_dir, &copy_dir),
            false
        );
        delete_db_instance().unwrap();
    }

    /// Helper that compares two tables to make sure that they are identical, but in separate directories
    fn compare_tables(
        table1: &Table,
        table2: &Table,
        table1dir: &String,
        table2dir: &String,
    ) -> bool {
        if table1dir == table2dir {
            return false;
        }

        // Make sure that table1 and table2 are the same and they point to the right directories
        if std::path::Path::new(&table1.path)
            != std::path::Path::new(&format!("{}/{}.db", table1dir, table1.name))
        {
            return false;
        }

        if std::path::Path::new(&table2.path)
            != std::path::Path::new(&format!("{}/{}.db", table2dir, table1.name))
        {
            return false;
        }

        if !file_diff::diff(&table1.path, &table2.path) {
            return false;
        }
        true
    }

    // Tries to get the all the table in a branch with no table
    #[test]
    #[serial]
    fn test_tables() {
        let query = "GQL table";
        // Create a new user on the main branch
        fcreate_db_instance("gql_tables_test");
        let mut user: User = User::new("test_user".to_string());
        let mut all_users: Vec<User> = Vec::new();
        all_users.push(user.clone());
        let result = parse_vc_cmd(query, &mut user, all_users.clone());

        delete_db_instance().unwrap();
        assert!(result.unwrap() == "No tables in current branch!".to_string());
    }

    // Tries to get the all the table in a branch with a table
    #[test]
    #[serial]
    fn test_tables1() {
        let query = "GQL table";
        // Create a new user on the main branch
        fcreate_db_instance("gql_tables_test");
        let mut user: User = User::new("test_user".to_string());
        let mut all_users: Vec<User> = Vec::new();
        all_users.push(user.clone());

        let load_db = Database::load_db("gql_tables_test".to_string()).unwrap();
        create_table(
            &"testing".to_string(),
            &vec![("id".to_string(), Column::I32)],
            &load_db,
            &mut user,
        )
        .unwrap();

        let result = parse_vc_cmd(query, &mut user, all_users.clone());

        delete_db_instance().unwrap();
        assert!(result.is_ok());
    }
}<|MERGE_RESOLUTION|>--- conflicted
+++ resolved
@@ -414,20 +414,10 @@
         );
         let mut builder = Builder::default();
         builder.set_columns(schemas[i].clone());
-<<<<<<< HEAD
 
         let schemaz = schema_types[i].clone().iter().map(|x| x.to_string()).collect::<Vec<String>>();
         builder.add_record(schemaz.clone());
 
-=======
-        builder.add_record(
-            schema_types[i]
-                .clone()
-                .iter()
-                .map(|x| x.to_string())
-                .collect::<Vec<String>>(),
-        );
->>>>>>> a10d4e98
         let mut table_schema = builder.build();
         table_schema.with(Style::rounded());
         log_string = format!("{}\n{}\n\n", log_string, table_schema);
