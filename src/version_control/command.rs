--- conflicted
+++ resolved
@@ -391,32 +391,12 @@
 }
 
 /// This function is used to get the commits from a specific hash
-pub fn info(hash: &String, json: bool) -> Result<String, String> {
+pub fn info(hash: &String) -> Result<String, String> {
     let commit_file = get_db_instance()?.get_commit_file_mut();
-    let commit: Commit = commit_file.fetch_commit(hash)?;
-
-    if json {
-        let json = json!({
-            "hash": commit.hash,
-            "message": commit.message,
-            "command": commit.command,
-        });
-        return Ok(json.to_string());
-    }
-    else {
-        let mut log_string: String = String::new();
-
-        log_string = format!("{}\n-----------------------", log_string);
-        log_string = format!("{}\nCommit: {}", log_string, commit.hash);
-        log_string = format!("{}\nMessage: {}", log_string, commit.message);
-        log_string = format!("{}\nTimestamp: {}", log_string, commit.timestamp);
-        log_string = format!("{}\nChanges Made:", log_string);
-        for diffs in commit.diffs {
-            log_string = format!("{}\n{}", log_string, diffs.to_string());
-        }
-        log_string = format!("{}\n-----------------------\n", log_string);
-
-<<<<<<< HEAD
+    let commit = commit_file.fetch_commit(hash)?;
+
+    let mut log_string: String = String::new();
+
     log_string = format!(
         "{}\n---------- {}'s Commit ----------",
         log_string, commit.user_id
@@ -431,10 +411,6 @@
     log_string = format!("{}\n----------------------------------------\n", log_string);
 
     return Ok(log_string.to_string());
-=======
-        return Ok(log_string.to_string());
-    }
->>>>>>> c1e3bbbc
 }
 
 /// This function outputs all of the possible tables and Schemas in the current branch
