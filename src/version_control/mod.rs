--- conflicted
+++ resolved
@@ -5,10 +5,5 @@
 pub mod command;
 pub mod commit;
 pub mod commitfile;
-<<<<<<< HEAD
 pub mod diff;
-pub mod merge;
-pub mod command;
-=======
-pub mod diff;
->>>>>>> c9fb567b
+pub mod merge;