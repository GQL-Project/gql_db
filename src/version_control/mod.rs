// Needs to be removed when the server is fully implemented.
#![allow(dead_code)]
pub mod branch_heads;
pub mod branches;
pub mod command;
pub mod commit;
pub mod commitfile;
pub mod diff;
<<<<<<< HEAD
pub mod log;
pub mod del_branch;
=======
pub mod merge;
>>>>>>> 74d6958d
<|MERGE_RESOLUTION|>--- conflicted
+++ resolved
@@ -6,9 +6,5 @@
 pub mod commit;
 pub mod commitfile;
 pub mod diff;
-<<<<<<< HEAD
-pub mod log;
 pub mod del_branch;
-=======
-pub mod merge;
->>>>>>> 74d6958d
+pub mod merge;