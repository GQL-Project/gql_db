--- conflicted
+++ resolved
@@ -5,9 +5,5 @@
 pub mod commit;
 pub mod commitfile;
 pub mod diff;
-<<<<<<< HEAD
-pub mod log;
 pub mod merge;
-=======
-pub mod command;
->>>>>>> 5c8c88a1
+pub mod command;