--- conflicted
+++ resolved
@@ -4,11 +4,7 @@
 use sqlparser::ast::Value as SqlValue;
 use sqlparser::ast::{ColumnDef, ColumnOption, DataType};
 use std::cmp::Ordering;
-<<<<<<< HEAD
-use std::hash::Hasher;
-=======
 use std::hash::{Hash, Hasher};
->>>>>>> 066e14c4
 
 use crate::fileio::pageio::{read_string, read_type, write_string, write_type, Page};
 
@@ -363,8 +359,7 @@
     }
 }
 
-<<<<<<< HEAD
-impl std::hash::Hash for Value {
+impl Hash for Value {
     fn hash<H: Hasher>(&self, state: &mut H) {
         match self {
             Value::I32(x) => {
@@ -403,9 +398,6 @@
     }
 }
 
-impl Eq for Value {
-    
-=======
 impl Ord for Value {
     fn cmp(&self, other: &Self) -> Ordering {
         match (self, other) {
@@ -440,7 +432,7 @@
         }
     }
 }
-
+   
 impl Eq for Value {}
 
 impl PartialEq for Value {
@@ -478,22 +470,6 @@
     }
 }
 
-impl Hash for Value {
-    fn hash<H: Hasher>(&self, state: &mut H) {
-        match self {
-            Value::I32(x) => x.hash(state),
-            Value::I64(x) => x.hash(state),
-            Value::Float(x) => x.to_bits().hash(state),
-            Value::Double(x) => x.to_bits().hash(state),
-            Value::Bool(x) => x.hash(state),
-            Value::Timestamp(x) => x.seconds.hash(state),
-            Value::String(x) => x.hash(state),
-            Value::Null => "$__NULL__$".hash(state),
-        }
-    }
->>>>>>> 066e14c4
-}
-
 pub fn parse_time(str: &String) -> Result<Timestamp, String> {
     let time = NaiveDateTime::parse_from_str(str, "%Y-%m-%d %H:%M:%S");
     if let Ok(x) = time {
