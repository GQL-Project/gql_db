use crate::fileio::databaseio::get_db_instance;
use crate::user::userdata::User;
use crate::version_control::command;
use crate::version_control::commit::Commit;
use crate::version_control::merge::MergeConflictResolutionAlgo;

use clap::Parser as ClapParser;
use sqlparser::ast::Statement;
use sqlparser::dialect::GenericDialect;
use sqlparser::parser::Parser;

use super::vc_commands::{VersionControl, VersionControlSubCommand};

/// A parse function, that starts with a string and returns an AST representation of the query.
/// If an error happens, an Err(msg) is returned.
pub fn parse(query: &str, _update: bool) -> Result<Vec<Statement>, String> {
    if query.len() == 0 {
        return Err("Empty query".to_string());
    }

    let dialect = GenericDialect {};

    let ast = Parser::parse_sql(&dialect, query);

    // println!("AST: {:?}", ast);
    return ast.map_err(|e| e.to_string());
}

/// This method parses a version control command's query string into the individual components.
/// Format "GQL <command> <flags> <args>"
pub fn parse_vc_cmd(query: &str, user: &mut User, all_users: Vec<User>) -> Result<String, String> {
    let command = shellwords::split(query)
        .map_err(|e| format!("Mismatched quotes while parsing query: {}", e))?;
    let parse = VersionControl::try_parse_from(command);
    match parse {
        Ok(parse) => {
            match parse.subcmd {
                VersionControlSubCommand::Commit { message } => {
                    // Make sure the user has some changes to commit
                    if user.get_diffs().len() == 0 {
                        return Err("No changes to commit".to_string());
                    }

                    let (res_node, res_commit) = get_db_instance()?.create_commit_and_node(
                        &message.to_string(),
                        &user.get_commands().join(":"),
                        user,
                        None,
                    )?;
                    Ok(format!(
                        "Commit created on branch {} with hash {}",
                        res_node.branch_name, res_commit.hash
                    ))
                }
                VersionControlSubCommand::Log { json } => {
                    let log_results = command::log(user)?;
                    if json {
                        Ok(log_results.2)
                    } else {
                        Ok(log_results.0)
                    }
                }
                VersionControlSubCommand::Info { commit: hash } => command::info(&hash),
                VersionControlSubCommand::Status => Ok(user.get_status().0),
                VersionControlSubCommand::CreateBranch { branch_name } => {
                    get_db_instance()?
                        .create_branch(&branch_name, user)
                        .map_err(|e| e.to_string())?;
                    Ok(format!("Branch {} created!", branch_name))
                }
                VersionControlSubCommand::ListBranch { current } => {
                    if current {
                        Ok(user.get_current_branch_name())
                    } else {
                        command::list_branches(user)
                    }
                }
                VersionControlSubCommand::SwitchBranch { branch_name } => {
                    get_db_instance()?
                        .switch_branch(&branch_name, user)
                        .map_err(|e| e.to_string())?;
                    Ok(format!("Branch switched to {}", branch_name))
                }
                VersionControlSubCommand::MergeBranch {
                    src_branch,
                    dest_branch,
                    message,
                    delete_src,
                    strategy,
                } => {
                    // Get the strategy from the command string
                    let merge_strategy = match strategy.as_str() {
                        "ours" => MergeConflictResolutionAlgo::UseSource,
                        "theirs" => MergeConflictResolutionAlgo::UseTarget,
                        "clean" => MergeConflictResolutionAlgo::NoConflicts,
                        _ => Err(
                            "Invalid strategy: Must be one of 'ours', 'theirs', or 'clean'"
                                .to_string(),
                        )?,
                    };

                    if src_branch == dest_branch {
                        return Err("Cannot merge a branch into itself".to_string());
                    }

                    // Make sure user does not have any uncommitted changes
                    if user.get_diffs().len() > 0 {
                        return Err("Cannot merge with uncommitted changes".to_string());
                    }

                    // Swap user to the destination branch
                    get_db_instance()?
                        .switch_branch(&dest_branch, user)
                        .map_err(|e| e.to_string())?;

                    // Merge the source branch into the destination branch
                    let merge_commit: Commit = get_db_instance()?
                        .merge_branches(
                            &src_branch,
                            user,
                            &message,
                            true,
                            merge_strategy,
                            delete_src,
                        )
                        .map_err(|e| e.to_string())?;

                    Ok(format!("Merge Successful Made at hash {}", merge_commit.hash).to_string())
                }
                VersionControlSubCommand::DeleteBranch { branch_name, force } => {
                    let branch_heads_instance = get_db_instance()?.get_branch_heads_file_mut();
                    let branch_exist =
                        branch_heads_instance.does_branch_exist(branch_name.clone())?;
                    if !branch_exist {
                        return Err("Branch does not exist".to_string());
                    }
                    let del_results =
                        command::del_branch(user, &branch_name.clone(), force, all_users)?;
                    Ok(del_results)
                }
                VersionControlSubCommand::SquashCommit {
                    src_commit,
                    dest_commit,
                } => {
                    let squash_results = command::squash(&src_commit, &dest_commit, user)?;
                    Ok(format!(
                        "Squash Commit Made at hash: {}",
                        squash_results.hash
                    ))
                }
                VersionControlSubCommand::RevertCommit { commit } => {
                    let revert_results = command::revert(user, &commit)?;
                    Ok(format!("Reverted Commit at hash: {}", revert_results.hash))
                }
<<<<<<< HEAD
                VersionControlSubCommand::SchemaTable { json } => {
                    let schema_results = command::schema_table(user)?;
                    if json {
                        Ok(schema_results.1)
                    } else {
                        Ok(schema_results.0)
                    }
                   // command::schema_table(user)
                },
=======
                VersionControlSubCommand::DiscardChanges => {
                    command::discard(user)?;
                    Ok("Discarded changes".to_string())
                }
                VersionControlSubCommand::SchemaTable => command::schema_table(user),
>>>>>>> a10d4e98
            }
        }
        Err(e) => Err(e.to_string()),
    }
}

#[cfg(test)]
mod tests {
    use serial_test::serial;

    use crate::{fileio::databaseio::delete_db_instance, util::bench::fcreate_db_instance};

    use super::*;

    #[test]
    #[serial]
    fn test_parse_vc_cmd() {
        let query = "GQL commit -m \"This is a commit message\"";
        // Create a new user on the main branch
        fcreate_db_instance("gql_log_db_instance_1");
        let mut user: User = User::new("test_user".to_string());
        let all_users: Vec<User> = Vec::new();
        let result = parse_vc_cmd(query, &mut user, all_users);
        delete_db_instance().unwrap();
        // We want it to return an error because the user has no changes to commit
        assert!(result.is_err());
    }

    #[test]
    #[serial]
    fn test_parse_vc_cmd2() {
        let query = "GQL commit";
        // Create a new user on the main branch
        let mut user: User = User::new("test_user".to_string());
        let all_users: Vec<User> = Vec::new();
        let result = parse_vc_cmd(query, &mut user, all_users);
        assert!(result.is_err());
    }

    #[test]
    #[serial]
    fn test_parse_vc_cmd3() {
        let query = "GQL branch";
        // Create a new user on the main branch
        let mut user: User = User::new("test_user".to_string());
        let all_users: Vec<User> = Vec::new();
        let result = parse_vc_cmd(query, &mut user, all_users);
        assert!(result.is_err());
    }

    #[test]
    #[serial]
    fn test_parse_vc_cmd4() {
        let query = "GQL branch branch_name";
        // Create a new user on the main branch
        fcreate_db_instance("gql_log_db_instance_2");
        let mut user: User = User::new("test_user".to_string());
        let all_users: Vec<User> = Vec::new();
        let result = parse_vc_cmd(query, &mut user, all_users);
        assert!(result.is_ok());
        delete_db_instance().unwrap();
    }

    #[test]
    #[serial]
    fn test_parse_vc_cmd5() {
        let query = "GQL branch branch name";
        // Create a new user on the main branch
        let mut user: User = User::new("test_user".to_string());
        let all_users: Vec<User> = Vec::new();
        let result = parse_vc_cmd(query, &mut user, all_users);
        assert!(result.is_err());
    }

    #[test]
    #[serial]
    fn test_parse_vc_cmd6() {
        let query0 = "GQL branch branch_name";
        let query = "GQL switch_branch branch_name";
        // Create a new user on the main branch
        fcreate_db_instance("TEST_DB");
        let mut user: User = User::new("test_user".to_string());
        let all_users: Vec<User> = Vec::new();
        parse_vc_cmd(query0, &mut user, all_users.clone()).unwrap();
        let result = parse_vc_cmd(query, &mut user, all_users);
        delete_db_instance().unwrap();
        assert!(result.is_ok());
    }

    #[test]
    #[serial]
    fn test_parse_vc_cmd7() {
        let query = "GQL switch_branch branch name";
        // Create a new user on the main branch
        fcreate_db_instance("TEST_DB");
        let mut user: User = User::new("test_user".to_string());
        let all_users: Vec<User> = Vec::new();
        let result = parse_vc_cmd(query, &mut user, all_users);
        delete_db_instance().unwrap();
        assert!(result.is_err());
    }

    #[test]
    #[serial]
    fn test_parse_vc_cmd8() {
        let query = "GQL log";
        fcreate_db_instance("gql_log_db_instance_3");

        // Create a new user on the main branch
        let mut user: User = User::new("test_user".to_string());

        let all_users: Vec<User> = Vec::new();
        let result = parse_vc_cmd(query, &mut user, all_users);
        assert!(result.is_ok());

        delete_db_instance().unwrap();
    }

    #[test]
    #[serial]
    fn test_parse_vc_cmd9() {
        let query = "GQL log -m";
        // Create a new user on the main branch
        let mut user: User = User::new("test_user".to_string());
        let all_users: Vec<User> = Vec::new();
        let result = parse_vc_cmd(query, &mut user, all_users);
        assert!(result.is_err());
    }

    #[test]
    #[serial]
    fn test_parse_vc_cmd10() {
        let query = "GQL revert commit_hash commit_hash2";
        // Create a new user on the main branch
        let mut user: User = User::new("test_user".to_string());
        let all_users: Vec<User> = Vec::new();
        let result = parse_vc_cmd(query, &mut user, all_users);
        assert!(result.is_err());
    }

    #[test]
    #[serial]
    fn test_parse_vc_cmd11() {
        let query = "GQL revert";
        // Create a new user on the main branch
        let mut user: User = User::new("test_user".to_string());
        let all_users: Vec<User> = Vec::new();
        let result = parse_vc_cmd(query, &mut user, all_users);
        assert!(result.is_err());
    }

    #[test]
    #[serial]
    fn test_parse_vc_cmd12() {
        let query = "GQL status";
        fcreate_db_instance("gql_log_db_instance_4");
        // Create a new user on the main branch
        let mut user: User = User::new("test_user".to_string());
        let all_users: Vec<User> = Vec::new();
        let result = parse_vc_cmd(query, &mut user, all_users);
        assert!(result.is_ok());
        delete_db_instance().unwrap();
    }

    #[test]
    #[serial]
    fn test_parse_vc_cmd13() {
        let query = "GQL status -m";
        // Create a new user on the main branch
        let mut user: User = User::new("test_user".to_string());
        let all_users: Vec<User> = Vec::new();
        let result = parse_vc_cmd(query, &mut user, all_users);
        assert!(result.is_err());
    }

    #[test]
    #[serial]
    fn test_parse_vc_cmd14() {
        let query = "GQL commit -m ";
        // Create a new user on the main branch
        let mut user: User = User::new("test_user".to_string());
        let all_users: Vec<User> = Vec::new();
        let result = parse_vc_cmd(query, &mut user, all_users);
        assert!(result.is_err());
    }

    #[test]
    #[serial]
    fn test_parse_vc_cmd15() {
        let query = "GQL commit -m \"\"";
        // Create a new user on the main branch
        let mut user: User = User::new("test_user".to_string());
        let all_users: Vec<User> = Vec::new();
        let result = parse_vc_cmd(query, &mut user, all_users);
        assert!(result.is_err());
    }

    #[test]
    #[serial]
    fn test_parse_vc_cmd16() {
        let query = "GQL log -json";
        // Create a new user on the main branch
        let mut user: User = User::new("test_user".to_string());
        let all_users: Vec<User> = Vec::new();
        let result = parse_vc_cmd(query, &mut user, all_users);
        assert!(result.is_err());
    }

    #[test]
    #[serial]
    fn test_parse_sql_cmd() {
        let query = "SELECT * FROM test_table";
        let result = parse(query, false);
        assert!(result.is_ok());
    }

    #[test]
    #[serial]
    fn test_parse_sql_cmd2() {
        let query = "SELECT * FROM test_table WHERE id = 1";
        let result = parse(query, false);
        assert!(result.is_ok());
    }

    #[test]
    #[serial]
    fn test_parse_sql_cmd3() {
        let query = "SELECT * FROM test_table WHERE id = 1 AND name = \"test\"";
        let result = parse(query, false);
        assert!(result.is_ok());
    }

    #[test]
    #[serial]
    fn test_parse_sql_cmd4() {
        let query = "SELECT * FROM test_table WHERE id = 1 AND name = \"test\" OR age = 20";
        let result = parse(query, false);
        assert!(result.is_ok());
    }

    #[test]
    #[serial]
    fn test_parse_sql_cmd5() {
        let query = "CREATE TABLE customers (customer_id int, name varchar(255), age int);";
        let result = parse(query, false);
        assert!(result.is_ok());
    }

    #[test]
    #[serial]
    fn test_parse_sql_cmd6() {
        let query = "DROP TABLE dataquestDB;";
        let result = parse(query, false);
        assert!(result.is_ok());
    }

    #[test]
    #[serial]
    fn test_parse_sql_cmd7() {
        let query = "DRP TABLE customers;";
        let result = parse(query, false);
        assert!(result.is_err());
    }

    #[test]
    #[serial]
    fn test_parse_sql_cmd8() {
        let query = "INSERT INTO Customers (CustomerName, ContactName, Address, City, PostalCode, Country) VALUES ('Cardinal', 'Tom B. Erichsen', 'Skagen 21', 'Stavanger', '4006', 'Norway');";
        let result = parse(query, false);
        assert!(result.is_ok());
    }

    #[test]
    #[serial]
    fn test_parse_sql_cmd9() {
        let query = "INSERT INTO Customers (CustomerName, ContactName, Address, City, PostalCode, Country) VALUE ('Cardinal', 'Tom B. Erichsen', 'Skagen 21', 'Stavanger', '4006', 'Norway');";
        let result = parse(query, false);
        assert!(result.is_err());
    }

    #[test]
    #[serial]
    fn test_parse_sql_cmd10() {
        let query = "";
        let result = parse(query, false);
        assert!(result.is_err());
    }

    #[test]
    #[serial]
    fn test_parse_sql_cmd11() {
        let query = "gql SELECT * FROM test_table WHERE id = 1 AND name = \"test\" OR age = 20";
        let result = parse(query, false);
        assert!(result.is_err());
    }

    #[test]
    #[serial]
    fn test_parse_sql_cmd12() {
        let query = "UPDATE Customers SET ContactName = 'Alfred Schmidt', City= 'Frankfurt' WHERE CustomerID = 1;";
        let result = parse(query, true);
        assert!(result.is_ok());
    }
}<|MERGE_RESOLUTION|>--- conflicted
+++ resolved
@@ -152,7 +152,6 @@
                     let revert_results = command::revert(user, &commit)?;
                     Ok(format!("Reverted Commit at hash: {}", revert_results.hash))
                 }
-<<<<<<< HEAD
                 VersionControlSubCommand::SchemaTable { json } => {
                     let schema_results = command::schema_table(user)?;
                     if json {
@@ -162,13 +161,10 @@
                     }
                    // command::schema_table(user)
                 },
-=======
                 VersionControlSubCommand::DiscardChanges => {
                     command::discard(user)?;
                     Ok("Discarded changes".to_string())
                 }
-                VersionControlSubCommand::SchemaTable => command::schema_table(user),
->>>>>>> a10d4e98
             }
         }
         Err(e) => Err(e.to_string()),
