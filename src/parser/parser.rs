--- conflicted
+++ resolved
@@ -138,13 +138,10 @@
         }
         "log" => {
             // log (NO FLAGS OR ARGS)
-<<<<<<< HEAD
-            if vec.len() != 2 {
+            if vec.len() != 2 || vec.len() != 3 {
                 // Error message here
                 return Err(format!("Invalid VC Command: {}", vec.join(" ")));
             }
-=======
->>>>>>> a890c977
 
             let log_results = command::log(user)?;
             let log_string: String = log_results.0;
