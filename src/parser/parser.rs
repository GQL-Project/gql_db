--- conflicted
+++ resolved
@@ -73,7 +73,6 @@
                 // error message here
                 return Err("Invalid Branch Name".to_string());
             } else {
-<<<<<<< HEAD
                 if vec[2].to_string() == "-l" {
                     // We want to return a list of branches
                     let branch_names: Vec<String> = get_db_instance()?.get_all_branch_names()?;
@@ -85,19 +84,12 @@
                 else {
                     // vec[2] should be a branch name
                     // create branch
-                    get_db_instance()?.create_branch(&vec[2].to_string(), user).map_err(|e| e.to_string())?;
+                    get_db_instance()?
+                        .create_branch(&vec[2].to_string(), user)
+                        .map_err(|e| e.to_string())?;
 
                     return Ok("Valid Branch Command".to_string());
                 }
-=======
-                // vec[2] should be a branch name
-                // create branch
-                get_db_instance()?
-                    .create_branch(&vec[2].to_string(), user)
-                    .map_err(|e| e.to_string())?;
-
-                return Ok("Valid Branch Command".to_string());
->>>>>>> 24c9a80a
             }
         }
         "switch_branch" => {
