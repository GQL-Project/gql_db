--- conflicted
+++ resolved
@@ -144,13 +144,10 @@
                 return Err("Invalid Branch Name".to_string());
             } else {
                 // vec[2] should be a branch name
-<<<<<<< HEAD
                 println!("Valid Switch Branch VC Command");
-=======
                 get_db_instance()?
                     .switch_branch(&vec[2].to_string(), user)
                     .map_err(|e| e.to_string())?;
->>>>>>> af00372a
                 return Ok("Valid Switch Branch Command".to_string());
             }
         }
