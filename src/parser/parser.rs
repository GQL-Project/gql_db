--- conflicted
+++ resolved
@@ -96,16 +96,11 @@
                 return Err("Invalid Branch Name".to_string());
             } else {
                 // using a flag that's not supposed to be used
-<<<<<<< HEAD
                 if vec[2].to_string().starts_with("-") && vec[2].to_string() != "-l" && vec[2].to_string() != "-c" {
-                    return Err("Invalid flag".to_string());
-=======
-                if vec[2].to_string().starts_with("-") && vec[2].to_string() != "-l" {
                     return Err(format!(
                         "Invalid Flag for Branch VC Command: {}",
                         vec[2].to_string()
                     ));
->>>>>>> c9fb567b
                 }
                 if vec[2].to_string() == "-l" {
                     // We want to return a list of branches
@@ -265,13 +260,10 @@
         }
         "log" => {
             // log (NO FLAGS OR ARGS)
-<<<<<<< HEAD
-=======
             if vec.len() != 2 && vec.len() != 3 {
                 // Error message here
                 return Err(format!("Invalid VC Command: {}", vec.join(" ")));
             }
->>>>>>> c9fb567b
 
             let log_results = command::log(user)?;
             let log_string: String = log_results.0;
