--- conflicted
+++ resolved
@@ -62,12 +62,7 @@
             } else if vec.len() > 3 {
                 // spaces in the branch name
                 // error message here
-<<<<<<< HEAD
                 return Err("Invalid Branch Name".to_string());        
-=======
-                println!("{:?}", "Invalid Branch Name");
-                return Err("Invalid Branch Name".to_string());
->>>>>>> cdada1c6
             } else {
                 // vec[2] should be a branch name
                 return Ok("Valid Branch Command".to_string());
@@ -83,12 +78,7 @@
             } else if vec.len() > 3 {
                 // spaces in the branch name
                 // error message here
-<<<<<<< HEAD
                 return Err("Invalid Branch Name".to_string());          
-=======
-                println!("{:?}", "Invalid Branch Name");
-                return Err("Invalid Branch Name".to_string());
->>>>>>> cdada1c6
             } else {
                 // vec[2] should be a branch name
                 return Ok("Valid Switch Branch Command".to_string());
